--- conflicted
+++ resolved
@@ -743,11 +743,7 @@
                 code = cleaned.join('\n');
                 ast = parser.parse(code);
                 console.log('After parse', ast);
-<<<<<<< HEAD
                 ast = this.handleDerivatives(ast, ast);
-=======
-                ast = this.handleDerivative(ast, ast);
->>>>>>> cd9b9c4b
                 console.log('After derivative');
                 result = this.execute(ast);
             } catch (e) {  // catch is mandatory in old IEs
@@ -1618,9 +1614,9 @@
         findMapNode: function(mapname, node) {
             var i, len, ret;
 
-            console.log("FINDMAP", node);
+            //console.log("FINDMAP", node);
             if (node.value === 'op_assign' && node.children[0].value === mapname) {
-                console.log(node.children[0].value, node.children[1]);
+                //console.log(node.children[0].value, node.children[1]);
                 return node.children[1];
             } else if (node.children) {
                 len = node.children.length;
@@ -1634,26 +1630,73 @@
             return null;
         },
 
-        derivative: function(node, variable, order) {
+        derivative: function(node, variable, order, ast) {
+            var i, len;
+
+/*
+            if (!node.isMath) {
+                console.log("isMath is false");
+                return node;
+            }
+*/
+
+            switch (node.type) {
+            case 'node_op':
+                switch (node.value) {
+                case 'op_map':
+                case 'op_execfun':
+                case 'op_div':
+                case 'op_mul':
+                case 'op_exp':
+                    len = node.children.length;
+                    for (i = 0; i < len; ++i) {
+                        if (node.children[i]) {
+                            node.children[i] = this.derivative(node.children[i], variable, order, ast);
+                        }
+                    }
+                    break;
+
+                case 'op_neg':
+                case 'op_add':
+                case 'op_sub':
+                    len = node.children.length;
+                    for (i = 0; i < len; ++i) {
+                        if (node.children[i]) {
+                            node.children[i] = this.derivative(node.children[i], variable, order, ast);
+                        }
+                    }
+
+                    break;
+                }
+                break;
+
+            case 'node_var':
+                console.log(node);
+                if (node.value === variable) {
+                    node.type = 'node_const';
+                    node.value = 1.0;
+                } else {
+                    //node.value = 0.0;
+                }
+                break;
+            case 'node_const':
+                //console.log("const", node);
+                node.value = 0.0;
+                break;
+            case 'node_const_bool':
+                break;
+            case 'node_str':
+                break;
+            }
+
             return node;
         },
 
-<<<<<<< HEAD
         handleDerivatives: function(node, ast) {
             //console.log("DERIVATIVE");
             //console.log(node);
 
-            var len, i, mapNode,
-                ret, v, e, l, undef, list, ilist,
-                parents = [],
-                fun, attr, sc;
-=======
-        handleDerivative: function(node, ast) {
-            //console.log("DERIVATIVE");
-            //console.log(node);
-
-            var len, i, mapNode;
->>>>>>> cd9b9c4b
+            var len, i, mapNode, mapNode2, ret;
 
             ret = 0;
             if (!node) {
@@ -1666,15 +1709,17 @@
             switch (node.type) {
             case 'node_op':
                 switch (node.value) {
-<<<<<<< HEAD
                     case 'op_execfun':
                         if (node.children[0] && node.children[0].value === 'D') {
 
                             console.log("FOUND derivative", node.children[1][0].value);
                             //console.log("AST", ast);
-                            mapNode = this.findMap(node.children[1][0].value, ast);
-                            console.log(mapNode);
-                            node = this.derivative(mapNode, 'x', 1);
+                            mapNode = this.findMapNode(node.children[1][0].value, ast);
+                            //console.log(mapNode);
+                            mapNode2 = Type.deepCopy(mapNode);
+                            //console.log(mapNode2);
+
+                            node = this.derivative(mapNode2, 'x', 1, ast);
                         }
                         //break;
 
@@ -1689,30 +1734,6 @@
                     }
                     break;
 
-=======
-                case 'op_execfun':
-                    if (node.children[0] && node.children[0].value === 'D') {
-
-                        console.log("FOUND derivative", node.children[1][0].value);
-                        //console.log("AST", ast);
-                        mapNode = this.findMapNode(node.children[1][0].value, ast);
-                        console.log('mapNode', mapNode);
-
-                        node = this.derivative(mapNode, 'x', 1);
-                    }
-                    break;
-
-                default:
-                    len = node.children.length;
-                    for (i = 0; i < len; ++i) {
-                        if (node.children[i]) {
-                            node.children[i] = this.handleDerivative(node.children[i], ast);
-                        }
-                    }
-                }
-                break;
-
->>>>>>> cd9b9c4b
             case 'node_var':
             case 'node_const':
             case 'node_const_bool':
