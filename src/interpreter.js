/*
 JessieCode Interpreter and Compiler

    Copyright 2011-2016
        Michael Gerhaeuser,
        Alfred Wassermann

    JessieCode is free software dual licensed under the GNU LGPL or MIT License.

    You can redistribute it and/or modify it under the terms of the

      * GNU Lesser General Public License as published by
        the Free Software Foundation, either version 3 of the License, or
        (at your option) any later version
      OR
      * MIT License: https://github.com/jsxgraph/jsxgraph/blob/master/LICENSE.MIT

    JessieCode is distributed in the hope that it will be useful,
    but WITHOUT ANY WARRANTY; without even the implied warranty of
    MERCHANTABILITY or FITNESS FOR A PARTICULAR PURPOSE.  See the
    GNU Lesser General Public License for more details.

    You should have received a copy of the GNU Lesser General Public License and
    the MIT License along with JessieCode. If not, see <http://www.gnu.org/licenses/>
    and <http://opensource.org/licenses/MIT/>.
 */

/*global JXG: true, define: true, window: true, console: true, self: true, document: true, parser: true*/
/*jslint nomen: true, plusplus: true*/

/* depends:
 jxg
 parser/geonext
 base/constants
 base/text
 math/math
 math/geometry
 math/statistics
 utils/type
 utils/uuid
 */

/**
 * @fileoverview JessieCode is a scripting language designed to provide a simple scripting language to build constructions
 * with JSXGraph. It is similar to JavaScript, but prevents access to the DOM. Hence, it can be used in community driven
 * Math portals which want to use JSXGraph to display interactive math graphics.
 */

define([
    'jxg', 'base/constants', 'base/text', 'math/math', 'math/geometry', 'math/statistics', 'utils/type', 'utils/uuid', 'utils/env'
], function (JXG, Const, Text, Mat, Geometry, Statistics, Type, UUID, Env) {

    "use strict";

    // IE 6-8 compatibility
    if (!Object.create) {
        Object.create = function(o, properties) {
            if (typeof o !== 'object' && typeof o !== 'function') throw new TypeError('Object prototype may only be an Object: ' + o);
            else if (o === null) throw new Error("This browser's implementation of Object.create is a shim and doesn't support 'null' as the first argument.");

            if (typeof properties != 'undefined') throw new Error("This browser's implementation of Object.create is a shim and doesn't support a second argument.");

            function F() {}

            F.prototype = o;

            return new F();
        };
    }

    var priv = {
            modules: {
                'math': Mat,
                'math/geometry': Geometry,
                'math/statistics': Statistics,
                'math/numerics': Mat.Numerics
            }
        };

    /**
     * A JessieCode object provides an interface to the parser and stores all variables and objects used within a JessieCode script.
     * The optional argument <tt>code</tt> is interpreted after initializing. To evaluate more code after initializing a JessieCode instance
     * please use {@link JXG.JessieCode#parse}. For code snippets like single expressions use {@link JXG.JessieCode#snippet}.
     * @constructor
     * @param {String} [code] Code to parse.
     * @param {Boolean} [geonext=false] Geonext compatibility mode.
     */
    JXG.JessieCode = function (code, geonext) {
        // Control structures

        /**
         * The global scope.
         * @type {Object}
         */
        this.scope = {
            id: 0,
            hasChild: true,
            args: [],
            locals: {},
            context: null,
            previous: null
        };

        /**
         * Keeps track of all possible scopes every required.
         * @type {Array}
         */
        this.scopes = [];
        this.scopes.push(this.scope);

        /**
         * A stack to store debug information (like line and column where it was defined) of a parameter
         * @type Array
         * @private
         */
        this.dpstack = [[]];

        /**
         * Determines the parameter stack scope.
         * @type Number
         * @private
         */
        this.pscope = 0;

        /**
         * Used to store the property-value definition while parsing an object literal.
         * @type Array
         * @private
         */
        this.propstack = [{}];

        /**
         * The current scope of the object literal stack {@link JXG.JessieCode#propstack}.
         * @type Number
         * @private
         */
        this.propscope = 0;

        /**
         * Store the left hand side of an assignment. If an element is constructed and no attributes are given, this is
         * used as the element's name.
         * @type Array
         * @private
         */
        this.lhs = [];

        /**
         * lhs flag, used by JXG.JessieCode#replaceNames
         * @type Boolean
         * @default false
         */
        this.isLHS = false;

        /**
         * The id of an HTML node in which innerHTML all warnings are stored (if no <tt>console</tt> object is available).
         * @type String
         * @default 'jcwarn'
         */
        this.warnLog = 'jcwarn';

        /**
         * Store $log messages in case there's no console.
         * @type {Array}
         */
        this.$log = [];

        /**
         * Built-in functions and constants
         * @type Object
         */
        this.builtIn = this.defineBuiltIn();

        /**
         * The board which currently is used to create and look up elements.
         * @type JXG.Board
         */
        this.board = null;

        /**
         * Keep track of which element is created in which line.
         * @type Object
         */
        this.lineToElement = {};

        this.parCurLine = 1;
        this.parCurColumn = 0;
        this.line = 1;
        this.col = 1;

        this.code = '';

        if (typeof code === 'string') {
            this.parse(code, geonext);
        }
    };


    JXG.extend(JXG.JessieCode.prototype, /** @lends JXG.JessieCode.prototype */ {
        /**
         * Create a new parse tree node.
         * @param {String} type Type of node, e.g. node_op, node_var, or node_const
         * @param value The nodes value, e.g. a variables value or a functions body.
         * @param {Array} children Arbitrary number of child nodes.
         */
        node: function (type, value, children) {
            return {
                type: type,
                value: value,
                children: children
            };
        },

        /**
         * Create a new parse tree node. Basically the same as node(), but this builds
         * the children part out of an arbitrary number of parameters, instead of one
         * array parameter.
         * @param {String} type Type of node, e.g. node_op, node_var, or node_const
         * @param value The nodes value, e.g. a variables value or a functions body.
         * @param children Arbitrary number of parameters; define the child nodes.
         */
        createNode: function (type, value, children) {
            var n = this.node(type, value, []),
                i;

            for (i = 2; i < arguments.length; i++) {
                n.children.push(arguments[i]);
            }

            n.line = this.parCurLine;
            n.col = this.parCurColumn;

            return n;
        },

        /**
         * Create a new scope.
         * @param {Array} args
         * @returns {Object}
         */
        pushScope: function (args) {
            var scope = {
                    args: args,
                    locals: {},
                    context: null,
                    previous: this.scope
                };

            this.scope.hasChild = true;
            this.scope = scope;
            scope.id = this.scopes.push(scope) - 1;

            return scope;
        },

        /**
         * Remove the current scope and reinstate the previous scope
         * @returns {Object}
         */
        popScope: function () {
            var s = this.scope.previous;

            // make sure the global scope is not lost
            this.scope = s !== null ? s : this.scope;

            return this.scope;
        },

        /**
         * Looks up an {@link JXG.GeometryElement} by its id.
         * @param {String} id
         * @returns {JXG.GeometryElement}
         */
        getElementById: function (id) {
            return this.board.objects[id];
        },

        log: function () {
            this.$log.push(arguments);

            if (typeof console === 'object' && console.log) {
                console.log.apply(console, arguments);
            }
        },

        /**
         * Returns a element creator function which takes two parameters: the parents array and the attributes object.
         * @param {String} vname The element type, e.g. 'point', 'line', 'midpoint'
         * @returns {function}
         */
        creator: (function () {
            // stores the already defined creators
            var _ccache = {}, r;

            r = function (vname) {
                var f;

                // _ccache is global, i.e. it is the same for ALL JessieCode instances.
                // That's why we need the board id here
                if (typeof _ccache[this.board.id + vname] === 'function') {
                    f =  _ccache[this.board.id + vname];
                } else {
                    f = (function (that) {
                        return function (parameters, attributes) {
                            var attr;

                            if (Type.exists(attributes)) {
                                attr = attributes;
                            } else {
                                attr = {name: (that.lhs[that.scope] !== 0 ? that.lhs[that.scope] : '')};
                            }
                            return that.board.create(vname, parameters, attr);
                        };
                    }(this));

                    f.creator = true;
                    _ccache[this.board.id + vname] = f;
                }

                return f;
            };

            r.clearCache = function () {
                _ccache = {};
            };

            return r;
        }()),

        /**
         * Assigns a value to a variable in the current scope.
         * @param {String} vname Variable name
         * @param value Anything
         * @see JXG.JessieCode#sstack
         * @see JXG.JessieCode#scope
         */
        letvar: function (vname, value) {
            if (this.builtIn[vname]) {
                this._warn('"' + vname + '" is a predefined value.');
            }

            this.scope.locals[vname] = value;
        },

        /**
         * Checks if the given variable name can be found in the current scope chain.
         * @param {String} vname
         * @returns {Object} A reference to the scope object the variable can be found in or null if it can't be found.
         */
        isLocalVariable: function (vname) {
            var s = this.scope;

            while (s !== null) {
                if (Type.exists(s.locals[vname])) {
                    return s;
                }

                s = s.previous;
            }

            return null;
        },

        /**
         * Checks if the given variable name is a parameter in any scope from the current to the global scope.
         * @param {String} vname
         * @returns {Object} A reference to the scope object that contains the variable in its arg list.
         */
        isParameter: function (vname) {
            var s = this.scope;

            while (s !== null) {
                if (Type.indexOf(s.args, vname) > -1) {
                    return s;
                }

                s = s.previous;
            }

            return null;
        },

        /**
         * Checks if the given variable name is a valid creator method.
         * @param {String} vname
         * @returns {Boolean}
         */
        isCreator: function (vname) {
            // check for an element with this name
            return !!JXG.elements[vname];
        },

        /**
         * Checks if the given variable identifier is a valid member of the JavaScript Math Object.
         * @param {String} vname
         * @returns {Boolean}
         */
        isMathMethod: function (vname) {
            return vname !== 'E' && !!Math[vname];
        },

        /**
         * Returns true if the given identifier is a builtIn variable/function.
         * @param {String} vname
         * @returns {Boolean}
         */
        isBuiltIn: function (vname) {
            return !!this.builtIn[vname];
        },

        /**
         * Looks up the value of the given variable.
         * @param {String} vname Name of the variable
         * @param {Boolean} [local=false] Only look up the internal symbol table and don't look for
         * the <tt>vname</tt> in Math or the element list.
         */
        getvar: function (vname, local) {
            var s;

            local = Type.def(local, false);

            s = this.isLocalVariable(vname);
            if (s !== null) {
                return s.locals[vname];
            }

            // check for an element with this name
            if (this.isCreator(vname)) {
                return this.creator(vname);
            }

            if (this.isBuiltIn(vname)) {
                return this.builtIn[vname];
            }

            if (this.isMathMethod(vname)) {
                return Math[vname];
            }

            if (!local) {
                s = this.board.select(vname);
                if (s !== vname) {
                    return s;
                }
            }
        },

        /**
         * Look up the value of a local variable.
         * @param {string} vname
         * @returns {*}
         */
        resolve: function (vname) {
            var s = this.scope;

            while (s !== null) {
                if (Type.exists(s.locals[vname])) {
                    return s.locals[vname];
                }

                s = s.previous;
            }
        },

        /**
         * TODO this needs to be called from JS and should not generate JS code
         * Looks up a variable identifier in various tables and generates JavaScript code that could be eval'd to get the value.
         * @param {String} vname Identifier
         * @param {Boolean} [local=false] Don't resolve ids and names of elements
         * @param {Boolean} [withProps=false]
         */
        getvarJS: function (vname, local, withProps) {
            var s, r = '';

            local = Type.def(local, false);
            withProps = Type.def(withProps, false);

            s = this.isParameter(vname);
            if (s !== null) {
                return vname;
            }

            s = this.isLocalVariable(vname);
            if (s !== null && !withProps) {
                return '$jc$.resolve(\'' + vname + '\')';
            }

            // check for an element with this name
            if (this.isCreator(vname)) {
                return '(function () { var a = Array.prototype.slice.call(arguments, 0), props = ' + (withProps ? 'a.pop()' : '{}') + '; return $jc$.board.create.apply($jc$.board, [\'' + vname + '\'].concat([a, props])); })';
            }

            if (withProps) {
                this._error('Syntax error (attribute values are allowed with element creators only)');
            }

            if (this.isBuiltIn(vname)) {
                // if src does not exist, it is a number. in that case, just return the value.
                return this.builtIn[vname].src || this.builtIn[vname];
            }

            if (this.isMathMethod(vname)) {
                return 'Math.' + vname;
            }

            if (!local) {
                if (Type.isId(this.board, vname)) {
                    r = '$jc$.board.objects[\'' + vname + '\']';
                } else if (Type.isName(this.board, vname)) {
                    r = '$jc$.board.elementsByName[\'' + vname + '\']';
                } else if (Type.isGroup(this.board, vname)) {
                    r = '$jc$.board.groups[\'' + vname + '\']';
                }

                return r;
            }

            return '';
        },

        /**
         * Adds the property <tt>isMap</tt> to a function and sets it to true.
         * @param {function} f
         * @returns {function}
         */
        makeMap: function (f) {
            f.isMap = true;

            return f;
        },

        functionCodeJS: function (node) {
            var p = node.children[0].join(', '),
                bo = '',
                bc = '';

            if (node.value === 'op_map') {
                bo = '{ return  ';
                bc = ' }';
            }

            return 'function (' + p + ') {\n' +
                    'var $oldscope$ = $jc$.scope;\n' +
                    '$jc$.scope = $jc$.scopes[' + this.scope.id + '];\n' +
                    'var r = (function () ' + bo + this.compile(node.children[1], true) + bc + ')();\n' +
                    '$jc$.scope = $oldscope$;\n' +
                    'return r;\n' +
                '}';
        },

        /**
         * Converts a node type <tt>node_op</tt> and value <tt>op_map</tt> or <tt>op_function</tt> into a executable
         * function.
         * @param {Object} node
         * @returns {function}
         */
        defineFunction: function (node) {
            var fun, i,
                list = node.children[0],
                scope = this.pushScope(list);

            if (this.board.options.jc.compile) {
                this.isLHS = false;

                // we currently need to put the parameters into the local scope
                // until the compiled JS variable lookup code is fixed
                for (i = 0; i < list.length; i++) {
                    scope.locals[list[i]] = list[i];
                }

                this.replaceNames(node.children[1]);

                fun = (function ($jc$) {
                    var fun,
                        str = 'var f = ' + $jc$.functionCodeJS(node) + '; f;';

                    try {
                        // yeah, eval is evil, but we don't have much choice here.
                        // the str is well defined and there is no user input in it that we didn't check before

                        /*jslint evil:true*/
                        fun = eval(str);
                        /*jslint evil:false*/

                        return fun;
                    } catch (e) {
                        $jc$._warn('error compiling function\n\n' + str + '\n\n' + e.toString());
                        return function () {};
                    }
                }(this));

                // clean up scope
                this.popScope();
            } else {
                fun = (function (_pstack, that, id) {
                    return function () {
                        var r, oldscope;

                        oldscope = that.scope;
                        that.scope = that.scopes[id];

                        for (r = 0; r < _pstack.length; r++) {
                            that.scope.locals[_pstack[r]] = arguments[r];
                        }

                        r = that.execute(node.children[1]);
                        that.scope = oldscope;

                        return r;
                    };
                }(list, this, scope.id));
            }

            fun.node = node;
            fun.scope = scope;
            fun.toJS = fun.toString;
            fun.toString = (function (_that) {
                return function () {
                    return _that.compile(_that.replaceIDs(Type.deepCopy(node)));
                };
            }(this));

            fun.deps = {};
            this.collectDependencies(node.children[1], fun.deps);

            return fun;
        },

        /**
         * Merge all atribute values given with an element creator into one object.
         * @param {Object} o An arbitrary number of objects
         * @returns {Object} All given objects merged into one. If properties appear in more (case sensitive) than one
         * object the last value is taken.
         */
        mergeAttributes: function (o) {
            var i, attr = {};

            for (i = 0; i < arguments.length; i++) {
                attr = Type.deepCopy(attr, arguments[i], true);
            }

            return attr;
        },

        /**
         * Sets the property <tt>what</tt> of <tt>o</tt> to <tt>value</tt>
         * @param {JXG.Point|JXG.Text} o
         * @param {String} what
         * @param value
         */
        setProp: function (o, what, value) {
            var par = {}, x, y;

            if (o.elementClass === Const.OBJECT_CLASS_POINT && (what === 'X' || what === 'Y')) {
                // set coords

                what = what.toLowerCase();

                // we have to deal with three cases here:
                // o.isDraggable && typeof value === number:
                //   stay draggable, just set the new coords (e.g. via moveTo)
                // o.isDraggable && typeof value === function:
                //   convert to !o.isDraggable, set the new coords via o.addConstraint()
                // !o.isDraggable:
                //   stay !o.isDraggable, update the given coord by overwriting X/YEval

                if (o.isDraggable && typeof value === 'number') {
                    x = what === 'x' ? value : o.X();
                    y = what === 'y' ? value : o.Y();

                    o.setPosition(Const.COORDS_BY_USER, [x, y]);
                } else if (o.isDraggable && (typeof value === 'function' || typeof value === 'string')) {
                    x = what === 'x' ? value : o.coords.usrCoords[1];
                    y = what === 'y' ? value : o.coords.usrCoords[2];

                    o.addConstraint([x, y]);
                } else if (!o.isDraggable) {
                    x = what === 'x' ? value : o.XEval.origin;
                    y = what === 'y' ? value : o.YEval.origin;

                    o.addConstraint([x, y]);
                }

                this.board.update();
            } else if (o.elementClass === Const.OBJECT_CLASS_TEXT && (what === 'X' || what === 'Y')) {
                if (typeof value === 'number') {
                    o[what] = function () { return value; };
                } else if (typeof value === 'function') {
                    o.isDraggable = false;
                    o[what] = value;
                } else if (typeof value === 'string') {
                    o.isDraggable = false;
                    o[what] = Type.createFunction(value, this.board, null, true);
                    o[what + 'jc'] = value;
                }

                o[what].origin = value;

                this.board.update();
            } else if (o.type && o.elementClass && o.visProp) {
                if (Type.exists(o[o.methodMap[what]]) && typeof o[o.methodMap[what]] !== 'function') {
                    o[o.methodMap[what]] = value;
                } else {
                    par[what] = value;
                    o.setAttribute(par);
                }
            } else {
                o[what] = value;
            }
        },

        /**
         * Parses JessieCode
         * @param {String} code
         * @param {Boolean} [geonext=false] Geonext compatibility mode.
         * @param {Boolean} dontstore
         */
        parse: function (code, geonext, dontstore) {
            var i, setTextBackup, ast, result,
                ccode = code.replace(/\r\n/g, '\n').split('\n'),
                cleaned = [];

            if (!dontstore) {
                this.code += code + '\n';
            }

            if (Text) {
                setTextBackup = Text.Text.prototype.setText;
                Text.Text.prototype.setText = Text.Text.prototype.setTextJessieCode;
            }

            try {
                if (!Type.exists(geonext)) {
                    geonext = false;
                }

                for (i = 0; i < ccode.length; i++) {
                    if (geonext) {
                        ccode[i] = JXG.GeonextParser.geonext2JS(ccode[i], this.board);
                    }
                    cleaned.push(ccode[i]);
                }

                code = cleaned.join('\n');
                ast = parser.parse(code);
                console.log('After parse', ast);
                ast = this.handleDerivatives(ast, ast);
                console.log('After derivative');
                result = this.execute(ast);
            } catch (e) {  // catch is mandatory in old IEs
            } finally {
                // make sure the original text method is back in place
                if (Text) {
                    Text.Text.prototype.setText = setTextBackup;
                }
            }

            return result;
        },

        /**
         * Parses a JessieCode snippet, e.g. "3+4", and wraps it into a function, if desired.
         * @param {String} code A small snippet of JessieCode. Must not be an assignment.
         * @param {Boolean} funwrap If true, the code is wrapped in a function.
         * @param {String} varname Name of the parameter(s)
         * @param {Boolean} [geonext=false] Geonext compatibility mode.
         */
        snippet: function (code, funwrap, varname, geonext) {
            var c;

            funwrap = Type.def(funwrap, true);
            varname = Type.def(varname, '');
            geonext = Type.def(geonext, false);

            c = (funwrap ? ' function (' + varname + ') { return ' : '') + code + (funwrap ? '; }' : '') + ';';

            return this.parse(c, geonext, true);
        },

        /**
         * Traverses through the given subtree and changes all values of nodes with the replaced flag set by
         * {@link JXG.JessieCode#replaceNames} to the name of the element (if not empty).
         * @param {Object} node
         */
        replaceIDs: function (node) {
            var i, v;

            if (node.replaced) {
                // these children exist, if node.replaced is set.
                v = this.board.objects[node.children[1][0].value];

                if (Type.exists(v) && v.name !== "") {
                    node.type = 'node_var';
                    node.value = v.name;

                    // maybe it's not necessary, but just to be sure that everything is cleaned up we better delete all
                    // children and the replaced flag
                    node.children.length = 0;
                    delete node.replaced;
                }
            }

            if (node.children) {
                // assignments are first evaluated on the right hand side
                for (i = node.children.length; i > 0; i--) {
                    if (Type.exists(node.children[i - 1])) {
                        node.children[i - 1] = this.replaceIDs(node.children[i - 1]);
                    }

                }
            }

            return node;
        },

        /**
         * Traverses through the given subtree and changes all elements referenced by names through referencing them by ID.
         * An identifier is only replaced if it is not found in all scopes above the current scope and if it
         * has not been blacklisted within the codeblock determined by the given subtree.
         * @param {Object} node
         */
        replaceNames: function (node) {
            var i, v;

            v = node.value;

            // we are interested only in nodes of type node_var and node_op > op_lhs.
            // currently, we are not checking if the id is a local variable. in this case, we're stuck anyway.

            if (node.type === 'node_op' && v === 'op_lhs' && node.children.length === 1) {
                this.isLHS = true;
            } else if (node.type === 'node_var') {
                if (this.isLHS) {
                    this.letvar(v, true);
                } else if (!Type.exists(this.getvar(v, true)) && Type.exists(this.board.elementsByName[v])) {
                    node = this.createReplacementNode(node);
                }
            }

            if (node.children) {
                // assignments are first evaluated on the right hand side
                for (i = node.children.length; i > 0; i--) {
                    if (Type.exists(node.children[i - 1])) {
                        node.children[i - 1] = this.replaceNames(node.children[i - 1]);
                    }
                }
            }

            if (node.type === 'node_op' && node.value === 'op_lhs' && node.children.length === 1) {
                this.isLHS = false;
            }

            return node;
        },

        /**
         * Replaces node_var nodes with node_op&gt;op_execfun nodes, calling the internal $() function with the id of the
         * element accessed by the node_var node.
         * @param {Object} node
         * @returns {Object} op_execfun node
         */
        createReplacementNode: function (node) {
            var v = node.value,
                el = this.board.elementsByName[v];

            node = this.createNode('node_op', 'op_execfun',
                this.createNode('node_var', '$'),
                [this.createNode('node_str', el.id)]);

            node.replaced = true;

            return node;
        },

        /**
         * Search the parse tree below <tt>node</tt> for <em>stationary</em> dependencies, i.e. dependencies hard coded into
         * the function.
         * @param {Object} node
         * @param {Object} result An object where the referenced elements will be stored. Access key is their id.
         */
        collectDependencies: function (node, result) {
            var i, v, e;

            v = node.value;

            if (node.type === 'node_var') {
                e = this.getvar(v);
                if (e && e.visProp && e.type && e.elementClass && e.id) {
                    result[e.id] = e;
                }
            }

            // the $()-function-calls are special because their parameter is given as a string, not as a node_var.
            if (node.type === 'node_op' && node.value === 'op_execfun' && node.children.length > 1 && node.children[0].value === '$' && node.children[1].length > 0) {
                e = node.children[1][0].value;
                result[e] = this.board.objects[e];
            }

            if (node.children) {
                for (i = node.children.length; i > 0; i--) {
                    if (Type.exists(node.children[i - 1])) {
                        this.collectDependencies(node.children[i - 1], result);
                    }

                }
            }
        },

        resolveProperty: function (e, v, compile) {
            compile = Type.def(compile, false);

            // is it a geometry element or a board?
            if (e /*&& e.type && e.elementClass*/ && e.methodMap) {
                // yeah, it is. but what does the user want?
                if (Type.exists(e.subs) && Type.exists(e.subs[v])) {
                    // a subelement it is, good sir.
                    e = e.subs;
                } else if (Type.exists(e.methodMap[v])) {
                    // the user wants to call a method
                    v = e.methodMap[v];
                } else {
                    // the user wants to change an attribute
                    e = e.visProp;
                    v = v.toLowerCase();
                }
            }

            if (!Type.exists(e)) {
                this._error(e + ' is not an object');
            }

            if (!Type.exists(e[v])) {
                this._error('unknown property ' + v);
            }

            if (compile && typeof e[v] === 'function') {
                return function () { return e[v].apply(e, arguments); };
            }

            return e[v];
        },

        /**
         * Resolves the lefthand side of an assignment operation
         * @param node
         * @returns {Object} An object with two properties. <strong>o</strong> which contains the object, and
         * a string <strong>what</strong> which contains the property name.
         */
        getLHS: function (node) {
            var res;

            if (node.type === 'node_var') {
                res = {
                    o: this.scope.locals,
                    what: node.value
                };
            } else if (node.type === 'node_op' && node.value === 'op_property') {
                res = {
                    o: this.execute(node.children[0]),
                    what: node.children[1]
                };
            } else if (node.type === 'node_op' && node.value === 'op_extvalue') {
                res = {
                    o: this.execute(node.children[0]),
                    what: this.execute(node.children[1])
                };
            } else {
                throw new Error('Syntax error: Invalid left-hand side of assignment.');
            }

            return res;
        },

        getLHSCompiler: function (node, js) {
            var res;

            if (node.type === 'node_var') {
                res = node.value;
            } else if (node.type === 'node_op' && node.value === 'op_property') {
                res = [
                    this.compile(node.children[0], js),
                    "'" + node.children[1] + "'"
                ];
            } else if (node.type === 'node_op' && node.value === 'op_extvalue') {
                res = [
                    this.compile(node.children[0], js),
                    node.children[1].type === 'node_const' ? node.children[1].value : this.compile(node.children[1], js)
                ];
            } else {
                throw new Error('Syntax error: Invalid left-hand side of assignment.');
            }

            return res;
        },

        /**
         * Executes a parse subtree.
         * @param {Object} node
         * @returns {Number|String|Object|Boolean} Something
         * @private
         */
        execute: function (node) {
            var ret, v, i, e, l, undef, list, ilist,
                parents = [],
                // exec fun
                fun, attr, sc;

            ret = 0;

            if (!node) {
                return ret;
            }

            this.line = node.line;
            this.col = node.col;

            switch (node.type) {
            case 'node_op':
                switch (node.value) {
                case 'op_none':
                    if (node.children[0]) {
                        this.execute(node.children[0]);
                    }
                    if (node.children[1]) {
                        ret = this.execute(node.children[1]);
                    }
                    break;
                case 'op_assign':
                    v = this.getLHS(node.children[0]);

                    this.lhs[this.scope.id] = v[1];

                    if (v.o.type && v.o.elementClass && v.o.methodMap && v.what === 'label') {
                        this._error('Left-hand side of assignment is read-only.');
                    }

                    ret = this.execute(node.children[1]);
                    if (v.o !== this.scope.locals || (Type.isArray(v.o) && typeof v.what === 'number')) {
                        // it is either an array component being set or a property of an object.
                        this.setProp(v.o, v.what, ret);
                    } else {
                        // this is just a local variable inside JessieCode
                        this.letvar(v.what, ret);
                    }

                    this.lhs[this.scope.id] = 0;
                    break;
                case 'op_if':
                    if (this.execute(node.children[0])) {
                        ret = this.execute(node.children[1]);
                    }
                    break;
                case 'op_conditional':
                    // fall through
                case 'op_if_else':
                    if (this.execute(node.children[0])) {
                        ret = this.execute(node.children[1]);
                    } else {
                        ret = this.execute(node.children[2]);
                    }
                    break;
                case 'op_while':
                    while (this.execute(node.children[0])) {
                        this.execute(node.children[1]);
                    }
                    break;
                case 'op_do':
                    do {
                        this.execute(node.children[0]);
                    } while (this.execute(node.children[1]));
                    break;
                case 'op_for':
                    for (this.execute(node.children[0]); this.execute(node.children[1]); this.execute(node.children[2])) {
                        this.execute(node.children[3]);
                    }
                    break;
                case 'op_proplst':
                    if (node.children[0]) {
                        this.execute(node.children[0]);
                    }
                    if (node.children[1]) {
                        this.execute(node.children[1]);
                    }
                    break;
                case 'op_emptyobject':
                    ret = {};
                    break;
                case 'op_proplst_val':
                    this.propstack.push({});
                    this.propscope++;

                    this.execute(node.children[0]);
                    ret = this.propstack[this.propscope];

                    this.propstack.pop();
                    this.propscope--;
                    break;
                case 'op_prop':
                    // child 0: Identifier
                    // child 1: Value
                    this.propstack[this.propscope][node.children[0]] = this.execute(node.children[1]);
                    break;
                case 'op_array':
                    ret = [];
                    l = node.children[0].length;

                    for (i = 0; i < l; i++) {
                        ret.push(this.execute(node.children[0][i]));
                    }

                    break;
                case 'op_extvalue':
                    ret = this.execute(node.children[0]);
                    i = this.execute(node.children[1]);

                    if (typeof i === 'number' && Math.abs(Math.round(i) - i) < Mat.eps) {
                        ret = ret[i];
                    } else {
                        ret = undef;
                    }
                    break;
                case 'op_return':
                    if (this.scope === 0) {
                        this._error('Unexpected return.');
                    } else {
                        return this.execute(node.children[0]);
                    }
                    break;
                case 'op_map':
                    if (!node.children[1].isMath) {
                        this._error('In a map only function calls and mathematical expressions are allowed.');
                    }

                    fun = this.defineFunction(node);
                    fun.isMap = true;

                    ret = fun;
                    break;
                case 'op_function':
                    // parse the parameter list
                    // after this, the parameters are in pstack

                    fun = this.defineFunction(node);
                    fun.isMap = false;

                    ret = fun;
                    break;
                case 'op_execfun':
                    // node.children:
                    //   [0]: Name of the function
                    //   [1]: Parameter list as a parse subtree
                    //   [2]: Properties, only used in case of a create function
                    this.dpstack.push([]);
                    this.pscope++;

                    // parameter parsing is done below
                    list = node.children[1];

                    // parse the properties only if given
                    if (Type.exists(node.children[2])) {
                        if (node.children[3]) {
                            ilist = node.children[2];
                            attr = {};

                            for (i = 0; i < ilist.length; i++) {
                                attr = Type.deepCopy(attr, this.execute(ilist[i]), true);
                            }
                        } else {
                            attr = this.execute(node.children[2]);
                        }
                    }

                    // look up the variables name in the variable table
                    fun = this.execute(node.children[0]);

                    // determine the scope the function wants to run in
                    if (fun && fun.sc) {
                        sc = fun.sc;
                    } else {
                        sc = this;
                    }

                    if (!fun.creator && Type.exists(node.children[2])) {
                        this._error('Unexpected value. Only element creators are allowed to have a value after the function call.');
                    }

                    // interpret ALL the parameters
                    for (i = 0; i < list.length; i++) {
                        parents[i] = this.execute(list[i]);
                        this.dpstack[this.pscope].push({
                            line: node.children[1][i].line,
                            // SketchBin currently works only if the last column of the
                            // parent position is taken. This is due to how I patched JS/CC
                            // to count the lines and columns. So, ecol will do for now
                            col: node.children[1][i].ecol
                        });
                    }

                    // check for the function in the variable table
                    if (typeof fun === 'function' && !fun.creator) {
                        ret = fun.apply(sc, parents);
                    } else if (typeof fun === 'function' && !!fun.creator) {
                        e = this.line;

                        // creator methods are the only ones that take properties, hence this special case
                        try {
                            ret = fun(parents, attr);
                            ret.jcLineStart = e;
                            ret.jcLineEnd = node.eline;

                            for (i = e; i <= node.line; i++) {
                                this.lineToElement[i] = ret;
                            }

                            ret.debugParents = this.dpstack[this.pscope];
                        } catch (ex) {
                            this._error(ex.toString());
                        }
                    } else {
                        this._error('Function \'' + fun + '\' is undefined.');
                    }

                    // clear parameter stack
                    this.dpstack.pop();
                    this.pscope--;
                    break;
                case 'op_property':
                    e = this.execute(node.children[0]);
                    v = node.children[1];

                    ret = this.resolveProperty(e, v, false);

                    // set the scope, in case this is a method the user wants to call
                    if (Type.exists(ret)) {
                        ret.sc = e;
                    }

                    break;
                case 'op_use':
                    this._warn('Use of the \'use\' operator is deprecated.');
                    this.use(node.children[0].toString());
                    break;
                case 'op_delete':
                    this._warn('Use of the \'delete\' operator is deprecated. Please use the remove() function.');
                    v = this.getvar(node.children[0]);
                    ret = this.del(v);
                    break;
                case 'op_equ':
                    // == is intentional
                    /*jslint eqeq:true*/
                    ret = this.execute(node.children[0]) == this.execute(node.children[1]);
                    /*jslint eqeq:false*/
                    break;
                case 'op_neq':
                    // != is intentional
                    /*jslint eqeq:true*/
                    ret = this.execute(node.children[0]) != this.execute(node.children[1]);
                    /*jslint eqeq:true*/
                    break;
                case 'op_approx':
                    ret = Math.abs(this.execute(node.children[0]) - this.execute(node.children[1])) < Mat.eps;
                    break;
                case 'op_grt':
                    ret = this.execute(node.children[0]) > this.execute(node.children[1]);
                    break;
                case 'op_lot':
                    ret = this.execute(node.children[0]) < this.execute(node.children[1]);
                    break;
                case 'op_gre':
                    ret = this.execute(node.children[0]) >= this.execute(node.children[1]);
                    break;
                case 'op_loe':
                    ret = this.execute(node.children[0]) <= this.execute(node.children[1]);
                    break;
                case 'op_or':
                    ret = this.execute(node.children[0]) || this.execute(node.children[1]);
                    break;
                case 'op_and':
                    ret = this.execute(node.children[0]) && this.execute(node.children[1]);
                    break;
                case 'op_not':
                    ret = !this.execute(node.children[0]);
                    break;
                case 'op_add':
                    ret = this.add(this.execute(node.children[0]), this.execute(node.children[1]));
                    break;
                case 'op_sub':
                    ret = this.sub(this.execute(node.children[0]), this.execute(node.children[1]));
                    break;
                case 'op_div':
                    ret = this.div(this.execute(node.children[0]), this.execute(node.children[1]));
                    break;
                case 'op_mod':
                    // use mathematical modulo, JavaScript implements the symmetric modulo.
                    ret = this.mod(this.execute(node.children[0]), this.execute(node.children[1]), true);
                    break;
                case 'op_mul':
                    ret = this.mul(this.execute(node.children[0]), this.execute(node.children[1]));
                    break;
                case 'op_exp':
                    ret = this.pow(this.execute(node.children[0]),  this.execute(node.children[1]));
                    break;
                case 'op_neg':
                    ret = this.execute(node.children[0]) * -1;
                    break;
                }
                break;

            case 'node_var':
                ret = this.getvar(node.value);
                break;

            case 'node_const':
                ret = Number(node.value);
                break;

            case 'node_const_bool':
                ret = node.value;
                break;

            case 'node_str':
                //ret = node.value.replace(/\\'/, "'").replace(/\\"/, '"').replace(/\\\\/, '\\');
                /*jslint regexp:true*/
                ret = node.value.replace(/\\(.)/, '$1');
                /*jslint regexp:false*/
                break;
            }

            return ret;
        },

        /**
         * Compiles a parse tree back to JessieCode.
         * @param {Object} node
         * @param {Boolean} [js=false] Currently ignored. Compile either to JavaScript or back to JessieCode (required for the UI).
         * @returns Something
         * @private
         */
        compile: function (node, js) {
            var e, i, list, scope,
                ret = '';

            if (!Type.exists(js)) {
                js = false;
            }

            if (!node) {
                return ret;
            }

            switch (node.type) {
            case 'node_op':
                switch (node.value) {
                case 'op_none':
                    if (node.children[0]) {
                        ret = this.compile(node.children[0], js);
                    }
                    if (node.children[1]) {
                        ret += this.compile(node.children[1], js);
                    }
                    break;
                case 'op_assign':
                    //e = this.compile(node.children[0], js);
                    if (js) {
                        e = this.getLHSCompiler(node.children[0], js);
                        if (Type.isArray(e)) {
                            ret = '$jc$.setProp(' + e[0] + ', ' + e[1] + ', ' + this.compile(node.children[1], js) + ');\n';
                        } else {
                            if (this.isLocalVariable(e) !== this.scope) {
                                this.scope.locals[e] = true;
                            }
                            ret = '$jc$.scopes[' + this.scope.id + '].locals[\'' + e + '\'] = ' + this.compile(node.children[1], js) + ';\n';
                        }
                    } else {
                        e = this.compile(node.children[0]);
                        ret = e + ' = ' + this.compile(node.children[1], js) + ';\n';
                    }

                    break;
                case 'op_if':
                    ret = ' if (' + this.compile(node.children[0], js) + ') ' + this.compile(node.children[1], js);
                    break;
                case 'op_if_else':
                    ret = ' if (' + this.compile(node.children[0], js) + ')' + this.compile(node.children[1], js);
                    ret += ' else ' + this.compile(node.children[2], js);
                    break;
                case 'op_conditional':
                    ret = '((' + this.compile(node.children[0], js) + ')?(' + this.compile(node.children[1], js);
                    ret += '):(' + this.compile(node.children[2], js) + '))';
                    break;
                case 'op_while':
                    ret = ' while (' + this.compile(node.children[0], js) + ') {\n' + this.compile(node.children[1], js) + '}\n';
                    break;
                case 'op_do':
                    ret = ' do {\n' + this.compile(node.children[0], js) + '} while (' + this.compile(node.children[1], js) + ');\n';
                    break;
                case 'op_for':
                    ret = ' for (' + this.compile(node.children[0], js) + '; ' + this.compile(node.children[1], js) + '; ' + this.compile(node.children[2], js) + ') {\n' + this.compile(node.children[3], js) + '\n}\n';
                    break;
                case 'op_proplst':
                    if (node.children[0]) {
                        ret = this.compile(node.children[0], js) + ', ';
                    }

                    ret += this.compile(node.children[1], js);
                    break;
                case 'op_prop':
                    // child 0: Identifier
                    // child 1: Value
                    ret = node.children[0] + ': ' + this.compile(node.children[1], js);
                    break;
                case 'op_emptyobject':
                    ret = js ? '{}' : '<< >>';
                    break;
                case 'op_proplst_val':
                    ret = this.compile(node.children[0], js);
                    break;
                case 'op_array':
                    list = [];
                    for (i = 0; i < node.children[0].length; i++) {
                        list.push(this.compile(node.children[0][i], js));
                    }
                    ret = '[' + list.join(', ') + ']';
                    break;
                case 'op_extvalue':
                    ret = this.compile(node.children[0], js) + '[' + this.compile(node.children[1], js) + ']';
                    break;
                case 'op_return':
                    ret = ' return ' + this.compile(node.children[0], js) + ';\n';
                    break;
                case 'op_map':
                    if (!node.children[1].isMath) {
                        this._error('In a map only function calls and mathematical expressions are allowed.');
                    }

                    list = node.children[0];
                    if (js) {
                        ret = ' $jc$.makeMap(function (' + list.join(', ') + ') { return ' + this.compile(node.children[1], js) + '; })';
                    } else {
                        ret = 'map (' + list.join(', ') + ') -> ' + this.compile(node.children[1], js);
                    }
                    break;
                case 'op_function':
                    list = node.children[0];
                    scope = this.pushScope(list);
                    if (js) {
                        ret = this.functionCodeJS(node);
                    } else {
                        ret = ' function (' + list.join(', ') + ') ' + this.compile(node.children[1], js);
                    }
                    this.popScope();
                    break;
                case 'op_execfunmath':
                    console.log('TODO');
                    ret = '-1';
                    break;
                case 'op_execfun':
                    // parse the properties only if given
                    if (node.children[2]) {
                        list = [];
                        for (i = 0; i < node.children[2].length; i++) {
                            list.push(this.compile(node.children[2][i], js));
                        }

                        if (js) {
                            e = '$jc$.mergeAttributes(' + list.join(', ') + ')';
                        }
                    }
                    node.children[0].withProps = !!node.children[2];
                    list = [];
                    for (i = 0; i < node.children[1].length; i++) {
                        list.push(this.compile(node.children[1][i], js));
                    }
                    ret = this.compile(node.children[0], js) + '(' + list.join(', ') + (node.children[2] && js ? ', ' + e : '') + ')' + (node.children[2] && !js ? e : '');

                    // save us a function call when compiled to javascript
                    if (js && node.children[0].value === '$') {
                        ret = '$jc$.board.objects[' + this.compile(node.children[1][0], js) + ']';
                    }

                    break;
                case 'op_property':
                    if (js && node.children[1] !== 'X' && node.children[1] !== 'Y') {
                        ret = '$jc$.resolveProperty(' + this.compile(node.children[0], js) + ', \'' + node.children[1] + '\', true)';
                    } else {
                        ret = this.compile(node.children[0], js) + '.' + node.children[1];
                    }
                    break;
                case 'op_use':
                    this._warn('Use of the \'use\' operator is deprecated.');
                    if (js) {
                        ret = '$jc$.use(\'';
                    } else {
                        ret = 'use(\'';
                    }

                    ret += node.children[0].toString() + '\');';
                    break;
                case 'op_delete':
                    this._warn('Use of the \'delete\' operator is deprecated. Please use the remove() function.');
                    if (js) {
                        ret = '$jc$.del(';
                    } else {
                        ret = 'remove(';
                    }

                    ret += this.compile(node.children[0], js) + ')';
                    break;
                case 'op_equ':
                    ret = '(' + this.compile(node.children[0], js) + ' == ' + this.compile(node.children[1], js) + ')';
                    break;
                case 'op_neq':
                    ret = '(' + this.compile(node.children[0], js) + ' != ' + this.compile(node.children[1], js) + ')';
                    break;
                case 'op_approx':
                    ret = '(' + this.compile(node.children[0], js) + ' ~= ' + this.compile(node.children[1], js) + ')';
                    break;
                case 'op_grt':
                    ret = '(' + this.compile(node.children[0], js) + ' > ' + this.compile(node.children[1], js) + ')';
                    break;
                case 'op_lot':
                    ret = '(' + this.compile(node.children[0], js) + ' < ' + this.compile(node.children[1], js) + ')';
                    break;
                case 'op_gre':
                    ret = '(' + this.compile(node.children[0], js) + ' >= ' + this.compile(node.children[1], js) + ')';
                    break;
                case 'op_loe':
                    ret = '(' + this.compile(node.children[0], js) + ' <= ' + this.compile(node.children[1], js) + ')';
                    break;
                case 'op_or':
                    ret = '(' + this.compile(node.children[0], js) + ' || ' + this.compile(node.children[1], js) + ')';
                    break;
                case 'op_and':
                    ret = '(' + this.compile(node.children[0], js) + ' && ' + this.compile(node.children[1], js) + ')';
                    break;
                case 'op_not':
                    ret = '!(' + this.compile(node.children[0], js) + ')';
                    break;
                case 'op_add':
                    if (js) {
                        ret = '$jc$.add(' + this.compile(node.children[0], js) + ', ' + this.compile(node.children[1], js) + ')';
                    } else {
                        ret = '(' + this.compile(node.children[0], js) + ' + ' + this.compile(node.children[1], js) + ')';
                    }
                    break;
                case 'op_sub':
                    if (js) {
                        ret = '$jc$.sub(' + this.compile(node.children[0], js) + ', ' + this.compile(node.children[1], js) + ')';
                    } else {
                        ret = '(' + this.compile(node.children[0], js) + ' - ' + this.compile(node.children[1], js) + ')';
                    }
                    break;
                case 'op_div':
                    if (js) {
                        ret = '$jc$.div(' + this.compile(node.children[0], js) + ', ' + this.compile(node.children[1], js) + ')';
                    } else {
                        ret = '(' + this.compile(node.children[0], js) + ' / ' + this.compile(node.children[1], js) + ')';
                    }
                    break;
                case 'op_mod':
                    if (js) {
                        ret = '$jc$.mod(' + this.compile(node.children[0], js) + ', ' + this.compile(node.children[1], js) + ', true)';
                    } else {
                        ret = '(' + this.compile(node.children[0], js) + ' % ' + this.compile(node.children[1], js) + ')';
                    }
                    break;
                case 'op_mul':
                    if (js) {
                        ret = '$jc$.mul(' + this.compile(node.children[0], js) + ', ' + this.compile(node.children[1], js) + ')';
                    } else {
                        ret = '(' + this.compile(node.children[0], js) + ' * ' + this.compile(node.children[1], js) + ')';
                    }
                    break;
                case 'op_exp':
                    if (js) {
                        ret = '$jc$.pow(' + this.compile(node.children[0], js) + ', ' + this.compile(node.children[1], js) + ')';
                    } else {
                        ret = '(' + this.compile(node.children[0], js) + '^' + this.compile(node.children[1], js) + ')';
                    }
                    break;
                case 'op_neg':
                    ret = '(-' + this.compile(node.children[0], js) + ')';
                    break;
                }
                break;

            case 'node_var':
                if (js) {
                    ret = this.getvarJS(node.value, false, node.withProps);
                } else {
                    ret = node.value;
                }
                break;

            case 'node_const':
                ret = node.value;
                break;

            case 'node_const_bool':
                ret = node.value;
                break;

            case 'node_str':
                ret = '\'' + node.value + '\'';
                break;
            }

            if (node.needsBrackets) {
                ret = '{\n' + ret + '}\n';
            }

            return ret;
        },

        findMapNode: function(mapname, node) {
            var i, len, ret;

            //console.log("FINDMAP", node);
            if (node.value === 'op_assign' && node.children[0].value === mapname) {
                //console.log(node.children[0].value, node.children[1]);
                return node.children[1];
            } else if (node.children) {
                len = node.children.length;
                for (i = 0; i < len; ++i) {
                    ret = this.findMapNode(mapname, node.children[i]);
                    if (ret !== null) {
                        return ret;
                    }
                }
            }
            return null;
        },

        derivative: function(node, variable, order, ast) {
            var i, len, newNode;

/*
            if (!node.isMath) {
                console.log("isMath is false");
                return node;
            }
*/

            switch (node.type) {
            case 'node_op':
                switch (node.value) {
                case 'op_map':
                    newNode = this.createNode('node_op',
                                'op_map',
                                node.children[0],
                                this.derivative(node.children[1], variable, order, ast)
                            );
                    break;
                    
                case 'op_execfun':
                    // f'(g(x))g'(x)
                    newNode = this.createNode('node_op',
                                'op_mul',
                                this.createNode('node_op', 'op_execfun',
                                    this.derivative(node.children[0], variable, order, ast),
                                    node.children[1]
                                ),
                                this.derivative(node.children[1], variable, order, ast)
                            );
                    break;

                case 'op_div':
                    // (f'g − g'f )/(g*g)
                    newNode = this.createNode('node_op',
                                'op_div',
                                this.createNode('node_op', 'op_sub',
                                    this.createNode('node_op', 'op_mul',
                                        this.derivative(node.children[0], variable, order, ast),
                                        node.children[1]
                                    ),
                                    this.createNode('node_op', 'op_mul',
                                        node.children[0],
                                        this.derivative(node.children[1], variable, order, ast)
                                    )
                                ),
                                this.createNode('node_op', 'op_mul',
                                    node.children[0],
                                    node.children[1]
                                )
                            );
                    break;

                case 'op_mul':
                    // fg' + f'g
                    newNode = this.createNode('node_op',
                                'op_add',
                                this.createNode('node_op', 'op_mul',
                                    node.children[0],
                                    this.derivative(node.children[1], variable, order, ast)),
                                this.createNode('node_op', 'op_mul',
                                    this.derivative(node.children[0], variable, order, ast),
                                    node.children[1])
                            );
                    break;

                case 'op_neg':
                    newNode = this.createNode('node_op',
                                'op_neg',
                                this.derivative(node.children[0], variable, order, ast)
                            );
                    break;
                    
                case 'op_add':
                case 'op_sub':
                    newNode = this.createNode('node_op',
                                node.value,
                                this.derivative(node.children[0], variable, order, ast),
                                this.derivative(node.children[1], variable, order, ast)
                            );
                    break;

                case 'op_exp':
                    break;
                }
                break;

            case 'node_var':
                console.log('node_var', node);
                if (node.value === variable) {
                    newNode = this.createNode('node_const', 1.0);
                } else {
                    switch (node.value) {
                    case 'sin':
                        newNode = this.createNode('node_var', 'cos');
                        break;
                    case 'cos':
                        newNode = this.createNode('node_op', 'op_neg',
                                this.createNode('node_var', 'sin')
                            );
                        break;
                    }
                }
                break;
            case 'node_const':
                //console.log("const", node);
                newNode = this.createNode('node_const', 0.0);
                break;
            case 'node_const_bool':
                break;
            case 'node_str':
                break;
            }

            return newNode;
        },

<<<<<<< HEAD
        handleDerivative: function(node, ast) {
            console.log("DERIVATIVE");
=======
        handleDerivatives: function(node, ast) {
            //console.log("DERIVATIVE");
>>>>>>> d4982618
            //console.log(node);

            var len, i, mapNode, ret;

            ret = 0;
            if (!node) {
                return ret;
            }

            this.line = node.line;
            this.col = node.col;

            switch (node.type) {
            case 'node_op':
                switch (node.value) {
                    case 'op_execfun':
                        if (node.children[0] && node.children[0].value === 'D') {

                            console.log("FOUND derivative", node.children[1][0].value);
                            //console.log("AST", ast);
                            mapNode = this.findMapNode(node.children[1][0].value, ast);
                            console.log("FUNC", mapNode);

<<<<<<< HEAD
                        node = this.derivative(mapNode, 'x', 1);
                    }
                    break;

                default:
                    console.log("default", node);
                    len = node.children.length;
                    for (i = 0; i < len; ++i) {
                        if (node.children[i]) {
                            node.children[i] = this.handleDerivative(node.children[i], ast);
=======
                            node = this.derivative(mapNode, 'x', 1, ast);
                            console.log("RESULT", node);
>>>>>>> d4982618
                        }
                        //break;

                    default:
                         len = node.children.length;
                         for (i = 0; i < len; ++i) {
                             if (node.children[i]) {
                                 node.children[i] = this.handleDerivatives(node.children[i], ast);
                             }
                         }
                         break;
                    }
                    break;

            case 'node_var':
            case 'node_const':
            case 'node_const_bool':
            case 'node_str':
                return false;
                break;
            }

            return node;
        },

        /**
         * This is used as the global X() function.
         * @param {JXG.Point|JXG.Text} e
         * @returns {Number}
         */
        X: function (e) {
            return e.X();
        },

        /**
         * This is used as the global Y() function.
         * @param {JXG.Point|JXG.Text} e
         * @returns {Number}
         */
        Y: function (e) {
            return e.Y();
        },

        /**
         * This is used as the global V() function.
         * @param {Glider|Slider} e
         * @returns {Number}
         */
        V: function (e) {
            return e.Value();
        },

        /**
         * This is used as the global L() function.
         * @param {JXG.Line} e
         * @returns {Number}
         */
        L: function (e) {
            return e.L();
        },

        /**
         * This is used as the global dist() function.
         * @param {JXG.Point} p1
         * @param {JXG.Point} p2
         * @returns {Number}
         */
        dist: function (p1, p2) {
            if (!Type.exists(p1) || !Type.exists(p1.Dist)) {
                this._error('Error: Can\'t calculate distance.');
            }

            return p1.Dist(p2);
        },

        /**
         * + operator implementation
         * @param {Number|Array|JXG.Point} a
         * @param {Number|Array|JXG.Point} b
         * @returns {Number|Array}
         */
        add: function (a, b) {
            var i, len, res;

            a = Type.evalSlider(a);
            b = Type.evalSlider(b);

            if (Type.isArray(a) && Type.isArray(b)) {
                len = Math.min(a.length, b.length);
                res = [];

                for (i = 0; i < len; i++) {
                    res[i] = a[i] + b[i];
                }
            } else if (Type.isNumber(a) && Type.isNumber(b)) {
                res = a + b;
            } else if (Type.isString(a) || Type.isString(b)) {
                res = a.toString() + b.toString();
            } else {
                this._error('Operation + not defined on operands ' + typeof a + ' and ' + typeof b);
            }

            return res;
        },

        /**
         * + operator implementation
         * @param {Number|Array|JXG.Point} a
         * @param {Number|Array|JXG.Point} b
         * @returns {Number|Array}
         */
        sub: function (a, b) {
            var i, len, res;

            a = Type.evalSlider(a);
            b = Type.evalSlider(b);

            if (Type.isArray(a) && Type.isArray(b)) {
                len = Math.min(a.length, b.length);
                res = [];

                for (i = 0; i < len; i++) {
                    res[i] = a[i] - b[i];
                }
            } else if (Type.isNumber(a) && Type.isNumber(b)) {
                res = a - b;
            } else {
                this._error('Operation - not defined on operands ' + typeof a + ' and ' + typeof b);
            }

            return res;
        },

        /**
         * Multiplication of vectors and numbers
         * @param {Number|Array} a
         * @param {Number|Array} b
         * @returns {Number|Array} (Inner) product of the given input values.
         */
        mul: function (a, b) {
            var i, len, res;

            a = Type.evalSlider(a);
            b = Type.evalSlider(b);

            if (Type.isArray(a) && Type.isNumber(b)) {
                // swap b and a
                i = a;
                a = b;
                b = a;
            }

            if (Type.isArray(a) && Type.isArray(b)) {
                len = Math.min(a.length, b.length);
                res = Mat.innerProduct(a, b, len);
            } else if (Type.isNumber(a) && Type.isArray(b)) {
                len = b.length;
                res = [];

                for (i = 0; i < len; i++) {
                    res[i] = a * b[i];
                }
            } else if (Type.isNumber(a) && Type.isNumber(b)) {
                res = a * b;
            } else {
                this._error('Operation * not defined on operands ' + typeof a + ' and ' + typeof b);
            }

            return res;
        },

        /**
         * Implementation of the / operator.
         * @param {Number|Array} a
         * @param {Number} b
         * @returns {Number|Array}
         */
        div: function (a, b) {
            var i, len, res;

            a = Type.evalSlider(a);
            b = Type.evalSlider(b);

            if (Type.isArray(a) && Type.isNumber(b)) {
                len = a.length;
                res = [];

                for (i = 0; i < len; i++) {
                    res[i] = a[i] / b;
                }
            } else if (Type.isNumber(a) && Type.isNumber(b)) {
                res = a / b;
            } else {
                this._error('Operation * not defined on operands ' + typeof a + ' and ' + typeof b);
            }

            return res;
        },

        /**
         * Implementation of the % operator.
         * @param {Number|Array} a
         * @param {Number} b
         * @returns {Number|Array}
         */
        mod: function (a, b) {
            var i, len, res;

            a = Type.evalSlider(a);
            b = Type.evalSlider(b);

            if (Type.isArray(a) && Type.isNumber(b)) {
                len = a.length;
                res = [];

                for (i = 0; i < len; i++) {
                    res[i] = Mat.mod(a[i], b, true);
                }
            } else if (Type.isNumber(a) && Type.isNumber(b)) {
                res = Mat.mod(a, b, true);
            } else {
                this._error('Operation * not defined on operands ' + typeof a + ' and ' + typeof b);
            }

            return res;
        },

        /**
         * Pow function wrapper to allow direct usage of sliders.
         * @param {Number|Slider} a
         * @param {Number|Slider} b
         * @returns {Number}
         */
        pow: function (a, b) {
            a = Type.evalSlider(a);
            b = Type.evalSlider(b);

            return Math.pow(a, b);
        },

        DDD: function(f) {
            console.log('der');
        },

        /**
         * Implementation of the ?: operator
         * @param {Boolean} cond Condition
         * @param {*} v1
         * @param {*} v2
         * @returns {*} Either v1 or v2.
         */
        ifthen: function (cond, v1, v2) {
            if (cond) {
                return v1;
            }

            return v2;
        },

        /**
         * Implementation of the delete() builtin function
         * @param {JXG.GeometryElement} element
         */
        del: function (element) {
            if (typeof element === 'object' && JXG.exists(element.type) && JXG.exists(element.elementClass)) {
                this.board.removeObject(element);
            }
        },

        /**
         * Implementation of the use() builtin function
         * @param {String} board
         */
        use: function (board) {
            var b, ref,
                found = false;

            if (typeof board === 'string') {
                // search all the boards for the one with the appropriate container div
                for (b in JXG.boards) {
                    if (JXG.boards.hasOwnProperty(b) && JXG.boards[b].container === board) {
                        ref = JXG.boards[b];
                        found = true;
                        break;
                    }
                }
            } else {
                ref = board;
                found = true;
            }

            if (found) {
                this.board = ref;
                this.builtIn.$board = ref;
                this.builtIn.$board.src = '$jc$.board';
            } else {
                this._error('Board \'' + board + '\' not found!');
            }
        },

        /**
         * Find the first symbol to the given value from the given scope upwards.
         * @param v Value
         * @param {Number} [scope=-1] The scope, default is to start with current scope (-1).
         * @returns {Array} An array containing the symbol and the scope if a symbol could be found,
         * an empty array otherwise;
         */
        findSymbol: function (v, scope) {
            var i, s;

            scope = Type.def(scope, -1);

            if (scope === -1) {
                s = this.scope;
            } else {
                s = this.scopes[scope];
            }

            while (s !== null) {
                for (i in s.locals) {
                    if (s.locals.hasOwnProperty(i) && s.locals[i] === v) {
                        return [i, s];
                    }
                }

                s = s.previous;
            }

            return [];
        },

        /**
         * Import modules into a JessieCode script.
         * @param {String} module
         */
        importModule: function (module) {
            return priv.modules[module.toLowerCase()];
        },

        /**
         * Defines built in methods and constants.
         * @returns {Object} BuiltIn control object
         */
        defineBuiltIn: function () {
            var that = this,
                builtIn = {
                    PI: Math.PI,
                    EULER: Math.E,
                    X: that.X,
                    Y: that.Y,
                    V: that.V,
                    L: that.L,
                    dist: that.dist,
                    rad: Geometry.rad,
                    deg: Geometry.trueAngle,
                    factorial: Mat.factorial,
                    trunc: Type.trunc,
                    log: Mat.log,
                    ln: Math.log,
                    log10: Mat.log10,
                    lg: Mat.log10,
                    log2: Mat.log2,
                    lb: Mat.log2,
                    ld: Mat.log2,
                    cosh: Mat.cosh,
                    sinh: Mat.sinh,
                    IfThen: that.ifthen,
                    'import': that.importModule,
                    'use': that.use,
                    'remove': that.del,
                    '$': that.getElementById,
                    '$board': that.board,
                    '$log': that.log,
                    D: that.DDD
                };

            // special scopes for factorial, deg, and rad
            builtIn.rad.sc = Geometry;
            builtIn.deg.sc = Geometry;
            builtIn.factorial.sc = Mat;

            // set the javascript equivalent for the builtIns
            // some of the anonymous functions should be replaced by global methods later on
            // EULER and PI don't get a source attribute - they will be lost anyways and apparently
            // some browser will throw an exception when a property is assigned to a primitive value.
            builtIn.X.src = '$jc$.X';
            builtIn.Y.src = '$jc$.Y';
            builtIn.V.src = '$jc$.V';
            builtIn.L.src = '$jc$.L';
            builtIn.dist.src = '$jc$.dist';
            builtIn.rad.src = 'JXG.Math.Geometry.rad';
            builtIn.deg.src = 'JXG.Math.Geometry.trueAngle';
            builtIn.factorial.src = 'JXG.Math.factorial';
            builtIn.trunc.src = 'JXG.trunc';
            builtIn.ln.src = 'Math.log';
            builtIn.log10.src = 'JXG.Math.log10';
            builtIn.lg.src = 'JXG.Math.log10';
            builtIn.log2.src = 'JXG.Math.log2';
            builtIn.lb.src = 'JXG.Math.log2';
            builtIn.ld.src = 'JXG.Math.log2';
            builtIn.cosh.src = 'JXG.Math.cosh';
            builtIn.sinh.src = 'JXG.Math.sinh';
            builtIn['import'].src = '$jc$.importModule';
            builtIn.use.src = '$jc$.use';
            builtIn.remove.src = '$jc$.del';
            builtIn.IfThen.src = '$jc$.ifthen';
            // usually unused, see node_op > op_execfun
            builtIn.$.src = '(function (n) { return $jc$.board.select(n); })';
            if (builtIn.$board) {
                builtIn.$board.src = '$jc$.board';
            }
            builtIn.$log.src = '$jc$.log';

            return builtIn;
        },

        /**
         * Output a debugging message. Uses debug console, if available. Otherwise an HTML element with the
         * id "debug" and an innerHTML property is used.
         * @param {String} log
         * @private
         */
        _debug: function (log) {
            if (typeof console === 'object') {
                console.log(log);
            } else if (Env.isBrowser && document && document.getElementById('debug') !== null) {
                document.getElementById('debug').innerHTML += log + '<br />';
            }
        },

        /**
         * Throws an exception with the given error message.
         * @param {String} msg Error message
         */
        _error: function (msg) {
            var e = new Error('Error(' + this.line + '): ' + msg);
            e.line = this.line;
            throw e;
        },

        /**
         * Output a warning message using {@link JXG#debug} and precedes the message with "Warning: ".
         * @param {String} msg
         */
        _warn: function (msg) {
            if (typeof console === 'object') {
                console.log('Warning(' + this.line + '): ' + msg);
            } else if (Env.isBrowser && document && document.getElementById(this.warnLog) !== null) {
                document.getElementById(this.warnLog).innerHTML += 'Warning(' + this.line + '): ' + msg + '<br />';
            }
        },

        _log: function (msg) {
            if (typeof window !== 'object' && typeof self === 'object' && self.postMessage) {
                self.postMessage({type: 'log', msg: 'Log: ' + msg.toString()});
            } else {
                console.log('Log: ', arguments);
            }
        }

    });

    //#include "parser.js"


    // Work around an issue with browsers that don't support Object.getPrototypeOf()
    parser.yy.parseError = parser.parseError;

    return JXG.JessieCode;
});<|MERGE_RESOLUTION|>--- conflicted
+++ resolved
@@ -1748,13 +1748,8 @@
             return newNode;
         },
 
-<<<<<<< HEAD
-        handleDerivative: function(node, ast) {
-            console.log("DERIVATIVE");
-=======
         handleDerivatives: function(node, ast) {
             //console.log("DERIVATIVE");
->>>>>>> d4982618
             //console.log(node);
 
             var len, i, mapNode, ret;
@@ -1778,21 +1773,8 @@
                             mapNode = this.findMapNode(node.children[1][0].value, ast);
                             console.log("FUNC", mapNode);
 
-<<<<<<< HEAD
-                        node = this.derivative(mapNode, 'x', 1);
-                    }
-                    break;
-
-                default:
-                    console.log("default", node);
-                    len = node.children.length;
-                    for (i = 0; i < len; ++i) {
-                        if (node.children[i]) {
-                            node.children[i] = this.handleDerivative(node.children[i], ast);
-=======
                             node = this.derivative(mapNode, 'x', 1, ast);
                             console.log("RESULT", node);
->>>>>>> d4982618
                         }
                         //break;
 
@@ -1811,7 +1793,7 @@
             case 'node_const':
             case 'node_const_bool':
             case 'node_str':
-                return false;
+                //return false;
                 break;
             }
 
