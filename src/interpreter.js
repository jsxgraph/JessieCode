/*
 JessieCode Interpreter and Compiler

<<<<<<< HEAD
 Copyright 2011-2023
 Michael Gerhaeuser,
 Alfred Wassermann
=======
    Copyright 2011-2023
        Michael Gerhaeuser,
        Alfred Wassermann
>>>>>>> f94ed867

 JessieCode is free software dual licensed under the GNU LGPL or MIT License.

 You can redistribute it and/or modify it under the terms of the

 * GNU Lesser General Public License as published by
 the Free Software Foundation, either version 3 of the License, or
 (at your option) any later version
 OR
 * MIT License: https://github.com/jsxgraph/jsxgraph/blob/master/LICENSE.MIT

 JessieCode is distributed in the hope that it will be useful,
 but WITHOUT ANY WARRANTY; without even the implied warranty of
 MERCHANTABILITY or FITNESS FOR A PARTICULAR PURPOSE.  See the
 GNU Lesser General Public License for more details.

<<<<<<< HEAD
 You should have received a copy of the GNU Lesser General Public License and
 the MIT License along with JessieCode. If not, see <https://www.gnu.org/licenses/>
 and <https://opensource.org/licenses/MIT/>.
=======
    You should have received a copy of the GNU Lesser General Public License and
    the MIT License along with JessieCode. If not, see <https://www.gnu.org/licenses/>
    and <https://opensource.org/licenses/MIT/>.
>>>>>>> f94ed867
 */

/*global JXG: true, define: true, window: true, console: true, self: true, document: true, parser: true*/
/*jslint nomen: true, plusplus: true*/

/**
 * @fileoverview JessieCode is a scripting language designed to provide a
 * simple scripting language to build constructions
 * with JSXGraph. It is similar to JavaScript, but prevents access to the DOM.
 * Hence, it can be used in community driven math portals which want to use
 * JSXGraph to display interactive math graphics.
 */

<<<<<<< HEAD
define([
    'jxg', 'base/constants', 'base/text', 'math/math', 'math/ia', 'math/geometry', 'math/statistics', 'utils/type', 'utils/uuid', 'utils/env',
], function (JXG, Const, Text, Mat, Interval, Geometry, Statistics, Type, UUID, Env) {

    'use strict';

    // IE 6-8 compatibility
    if (!Object.create) {
        Object.create = function (o, properties) {
            if (typeof o !== 'object' && typeof o !== 'function') throw new TypeError('Object prototype may only be an Object: ' + o);
            else if (o === null) throw new Error('This browser\'s implementation of Object.create is a shim and doesn\'t support \'null\' as the first argument.');

            if (typeof properties != 'undefined') throw new Error('This browser\'s implementation of Object.create is a shim and doesn\'t support a second argument.');
=======
import JXG from "../jxg";
import Const from "../base/constants";
import Text from "../base/text";
import Mat from "../math/math";
import Interval from "../math/ia";
import Geometry from "../math/geometry";
import Statistics from "../math/statistics";
import Type from "../utils/type";
import Env from "../utils/env";

// IE 6-8 compatibility
if (!Object.create) {
    Object.create = function (o, properties) {
        if (typeof o !== 'object' && typeof o !== 'function') throw new TypeError('Object prototype may only be an Object: ' + o);
        else if (o === null) throw new Error("This browser's implementation of Object.create is a shim and doesn't support 'null' as the first argument.");

        if (typeof properties != 'undefined') throw new Error("This browser's implementation of Object.create is a shim and doesn't support a second argument.");

        function F() { }
>>>>>>> f94ed867

        F.prototype = o;

        return new F();
    };
}

var priv = {
    modules: {
        'math': Mat,
        'math/geometry': Geometry,
        'math/statistics': Statistics,
        'math/numerics': Mat.Numerics
    }
};

<<<<<<< HEAD
    var priv = {
        modules: {
            'math': Mat,
            'math/geometry': Geometry,
            'math/statistics': Statistics,
            'math/numerics': Mat.Numerics,
        },
    };
=======
/**
 * A JessieCode object provides an interface to the parser and stores all variables and objects used within a JessieCode script.
 * The optional argument <tt>code</tt> is interpreted after initializing. To evaluate more code after initializing a JessieCode instance
 * please use {@link JXG.JessieCode#parse}. For code snippets like single expressions use {@link JXG.JessieCode#snippet}.
 * @constructor
 * @param {String} [code] Code to parse.
 * @param {Boolean} [geonext=false] Geonext compatibility mode.
 */
JXG.JessieCode = function (code, geonext) {
    // Control structures
>>>>>>> f94ed867

    /**
     * The global scope.
     * @type Object
     */
<<<<<<< HEAD
    JXG.JessieCode = function (code, geonext) {
        // Control structures

        /**
         * The global scope.
         * @type Object
         */
        this.scope = {
            id: 0,
            hasChild: true,
            args: [],
            locals: {},
            context: null,
            previous: null,
        };

        /**
         * Keeps track of all possible scopes every required.
         * @type Array
         */
        this.scopes = [];
        this.scopes.push(this.scope);

        /**
         * A stack to store debug information (like line and column where it was defined) of a parameter
         * @type Array
         * @private
         */
        this.dpstack = [[]];

        /**
         * Determines the parameter stack scope.
         * @type Number
         * @private
         */
        this.pscope = 0;

        /**
         * Used to store the property-value definition while parsing an object literal.
         * @type Array
         * @private
         */
        this.propstack = [{}];

        /**
         * The current scope of the object literal stack {@link JXG.JessieCode#propstack}.
         * @type Number
         * @private
         */
        this.propscope = 0;

        /**
         * Store the left hand side of an assignment. If an element is constructed and no attributes are given, this is
         * used as the element's name.
         * @type Array
         * @private
         */
        this.lhs = [];

        /**
         * lhs flag, used by JXG.JessieCode#replaceNames
         * @type Boolean
         * @default false
         */
        this.isLHS = false;

        /**
         * The id of an HTML node in which innerHTML all warnings are stored (if no <tt>console</tt> object is available).
         * @type String
         * @default 'jcwarn'
         */
        this.warnLog = 'jcwarn';

        /**
         * Store $log messages in case there's no console.
         * @type Array
         */
        this.$log = [];

        /**
         * Built-in functions and constants
         * @type Object
         */
        this.builtIn = this.defineBuiltIn();

        /**
         * List of all possible operands in JessieCode (except of JSXGraph objects).
         * @type Object
         */
        this.operands = this.getPossibleOperands();

        /**
         * The board which currently is used to create and look up elements.
         * @type JXG.Board
         */
        this.board = null;

        /**
         * Keep track of which element is created in which line.
         * @type Object
         */
        this.lineToElement = {};

        this.parCurLine = 1;
        this.parCurColumn = 0;
        this.line = 1;
        this.col = 1;

        if (JXG.CA) {
            this.CA = new JXG.CA(this.node, this.createNode, this);
        }

        this.code = '';

        if (typeof code === 'string') {
            this.parse(code, geonext);
        }
    };

    JXG.extend(JXG.JessieCode.prototype, /** @lends JXG.JessieCode.prototype */ {
        /**
         * Create a new parse tree node.
         * @param {String} type Type of node, e.g. node_op, node_var, or node_const
         * @param value The nodes value, e.g. a variables value or a functions body.
         * @param {Array} children Arbitrary number of child nodes.
         */
        node: function (type, value, children) {
            return {
                type: type,
                value: value,
                children: children,
            };
        },

        /**
         * Create a new parse tree node. Basically the same as node(), but this builds
         * the children part out of an arbitrary number of parameters, instead of one
         * array parameter.
         * @param {String} type Type of node, e.g. node_op, node_var, or node_const
         * @param value The nodes value, e.g. a variables value or a functions body.
         * @param children Arbitrary number of parameters; define the child nodes.
         */
        createNode: function (type, value, children) {
            var n = this.node(type, value, []),
                i;

            for (i = 2; i < arguments.length; i++) {
                n.children.push(arguments[i]);
            }
=======
    this.scope = {
        id: 0,
        hasChild: true,
        args: [],
        locals: {},
        context: null,
        previous: null
    };

    /**
     * Keeps track of all possible scopes every required.
     * @type Array
     */
    this.scopes = [];
    this.scopes.push(this.scope);
>>>>>>> f94ed867

    /**
     * A stack to store debug information (like line and column where it was defined) of a parameter
     * @type Array
     * @private
     */
    this.dpstack = [[]];

<<<<<<< HEAD
            n.line = this.parCurLine;
            n.col = this.parCurColumn;

            return n;
        },

        /**
         * Create a new scope.
         * @param {Array} args
         * @returns {Object}
         */
        pushScope: function (args) {
            var scope = {
                args: args,
                locals: {},
                context: null,
                previous: this.scope,
            };
=======
    /**
     * Determines the parameter stack scope.
     * @type Number
     * @private
     */
    this.pscope = 0;
>>>>>>> f94ed867

    /**
     * Used to store the property-value definition while parsing an object literal.
     * @type Array
     * @private
     */
    this.propstack = [{}];

    /**
     * The current scope of the object literal stack {@link JXG.JessieCode#propstack}.
     * @type Number
     * @private
     */
    this.propscope = 0;

    /**
     * Store the left hand side of an assignment. If an element is constructed and no attributes are given, this is
     * used as the element's name.
     * @type Array
     * @private
     */
    this.lhs = [];

    /**
     * lhs flag, used by JXG.JessieCode#replaceNames
     * @type Boolean
     * @default false
     */
    this.isLHS = false;

    /**
     * The id of an HTML node in which innerHTML all warnings are stored (if no <tt>console</tt> object is available).
     * @type String
     * @default 'jcwarn'
     */
    this.warnLog = 'jcwarn';

    /**
     * Store $log messages in case there's no console.
     * @type Array
     */
    this.$log = [];

    /**
     * Built-in functions and constants
     * @type Object
     */
    this.builtIn = this.defineBuiltIn();

<<<<<<< HEAD
            if (typeof console === 'object' && console.log) {
                console.log.apply(console, arguments);
            }
        },

        /**
         * Returns a element creator function which takes two parameters: the parents array and the attributes object.
         * @param {String} vname The element type, e.g. 'point', 'line', 'midpoint'
         * @returns {function}
         */
        creator: (function () {
            // stores the already defined creators
            var _ccache = {}, r;

            r = function (vname) {
                var f;

                // _ccache is global, i.e. it is the same for ALL JessieCode instances.
                // That's why we need the board id here
                if (typeof _ccache[this.board.id + vname] === 'function') {
                    f = _ccache[this.board.id + vname];
                } else {
                    f = (function (that) {
                        return function (parameters, attributes) {
                            var attr;
=======
    /**
     * List of all possible operands in JessieCode (except of JSXGraph objects).
     * @type Object
     */
    this.operands = this.getPossibleOperands();
>>>>>>> f94ed867

    /**
     * The board which currently is used to create and look up elements.
     * @type JXG.Board
     */
    this.board = null;

    /**
     * Keep track of which element is created in which line.
     * @type Object
     */
    this.lineToElement = {};

    this.parCurLine = 1;
    this.parCurColumn = 0;
    this.line = 1;
    this.col = 1;

    if (JXG.CA) {
        this.CA = new JXG.CA(this.node, this.createNode, this);
    }

    this.code = '';

    if (typeof code === 'string') {
        this.parse(code, geonext);
    }
};

JXG.extend(JXG.JessieCode.prototype, /** @lends JXG.JessieCode.prototype */ {
    /**
     * Create a new parse tree node.
     * @param {String} type Type of node, e.g. node_op, node_var, or node_const
     * @param value The nodes value, e.g. a variables value or a functions body.
     * @param {Array} children Arbitrary number of child nodes.
     */
    node: function (type, value, children) {
        return {
            type: type,
            value: value,
            children: children
        };
    },

    /**
     * Create a new parse tree node. Basically the same as node(), but this builds
     * the children part out of an arbitrary number of parameters, instead of one
     * array parameter.
     * @param {String} type Type of node, e.g. node_op, node_var, or node_const
     * @param value The nodes value, e.g. a variables value or a functions body.
     * @param children Arbitrary number of parameters; define the child nodes.
     */
    createNode: function (type, value, children) {
        var n = this.node(type, value, []),
            i;

        for (i = 2; i < arguments.length; i++) {
            n.children.push(arguments[i]);
        }

        if (n.type == 'node_const' && Type.isNumber(n.value)) {
            n.isMath = true;
        }

        n.line = this.parCurLine;
        n.col = this.parCurColumn;

        return n;
    },

    /**
     * Create a new scope.
     * @param {Array} args
     * @returns {Object}
     */
    pushScope: function (args) {
        var scope = {
            args: args,
            locals: {},
            context: null,
            previous: this.scope
        };

        this.scope.hasChild = true;
        this.scope = scope;
        scope.id = this.scopes.push(scope) - 1;

<<<<<<< HEAD
        /**
         * Checks if the given variable name is a valid creator method.
         * @param {String} vname
         * @returns {Boolean}
         */
        isCreator: function (vname) {
            // check for an element with this name
            return !!JXG.elements[vname];
        },

        /**
         * Checks if the given variable identifier is a valid member of the JavaScript Math Object.
         * @param {String} vname
         * @returns {Boolean}
         */
        isMathMethod: function (vname) {
            return vname !== 'E' && !!Math[vname];
        },

        /**
         * Returns true if the given identifier is a builtIn variable/function.
         * @param {String} vname
         * @returns {Boolean}
         */
        isBuiltIn: function (vname) {
            return !!this.builtIn[vname];
        },

        /**
         * Looks up the value of the given variable. We use a simple type inspection.
         *
         * @param {String} vname Name of the variable
         * @param {Boolean} [local=false] Only look up the internal symbol table and don't look for
         * the <tt>vname</tt> in Math or the element list.
         * @param {Boolean} [isFunctionName=false] Lookup function of tpye builtIn, Math.*, creator.
         *
         * @see JXG.JessieCode#resolveType
         */
        getvar: function (vname, local, isFunctionName) {
            var s;

            local = Type.def(local, false);

            // Local scope has always precedence
            s = this.isLocalVariable(vname);
            if (s !== null) {
                return s.locals[vname];
            }
=======
        return scope;
    },
>>>>>>> f94ed867

    /**
     * Remove the current scope and reinstate the previous scope
     * @returns {Object}
     */
    popScope: function () {
        var s = this.scope.previous;

        // make sure the global scope is not lost
        this.scope = s !== null ? s : this.scope;

        return this.scope;
    },

    /**
     * Looks up an {@link JXG.GeometryElement} by its id.
     * @param {String} id
     * @returns {JXG.GeometryElement}
     */
    getElementById: function (id) {
        return this.board.objects[id];
    },

    log: function () {
        this.$log.push(arguments);

        if (typeof console === 'object' && console.log) {
            console.log.apply(console, arguments);
        }
    },

    /**
     * Returns a element creator function which takes two parameters: the parents array and the attributes object.
     * @param {String} vname The element type, e.g. 'point', 'line', 'midpoint'
     * @returns {function}
     */
    creator: (function () {
        // stores the already defined creators
        var _ccache = {}, r;

        r = function (vname) {
            var f;

            // _ccache is global, i.e. it is the same for ALL JessieCode instances.
            // That's why we need the board id here
            if (typeof _ccache[this.board.id + vname] === 'function') {
                f = _ccache[this.board.id + vname];
            } else {
                f = (function (that) {
                    return function (parameters, attributes) {
                        var attr;

                        if (Type.exists(attributes)) {
                            attr = attributes;
                        } else {
                            attr = {};
                        }
                        if (attr.name === undefined && attr.id === undefined) {
                            attr.name = (that.lhs[that.scope.id] !== 0 ? that.lhs[that.scope.id] : '');
                        }
                        return that.board.create(vname, parameters, attr);
                    };
                }(this));

                f.creator = true;
                _ccache[this.board.id + vname] = f;
            }

            return f;
        };

        r.clearCache = function () {
            _ccache = {};
        };

        return r;
    }()),

    /**
     * Assigns a value to a variable in the current scope.
     * @param {String} vname Variable name
     * @param value Anything
     * @see JXG.JessieCode#sstack
     * @see JXG.JessieCode#scope
     */
    letvar: function (vname, value) {
        if (this.builtIn[vname]) {
            this._warn('"' + vname + '" is a predefined value.');
        }

        this.scope.locals[vname] = value;
    },

    /**
     * Checks if the given variable name can be found in the current scope chain.
     * @param {String} vname
     * @returns {Object} A reference to the scope object the variable can be found in or null if it can't be found.
     */
    isLocalVariable: function (vname) {
        var s = this.scope;

        while (s !== null) {
            if (Type.exists(s.locals[vname])) {
                return s;
            }

            s = s.previous;
        }

        return null;
    },

    /**
     * Checks if the given variable name is a parameter in any scope from the current to the global scope.
     * @param {String} vname
     * @returns {Object} A reference to the scope object that contains the variable in its arg list.
     */
    isParameter: function (vname) {
        var s = this.scope;

        while (s !== null) {
            if (Type.indexOf(s.args, vname) > -1) {
                return s;
            }

<<<<<<< HEAD
            return 'function (' + p + ') {\n' +
                'var $oldscope$ = $jc$.scope;\n' +
                '$jc$.scope = $jc$.scopes[' + this.scope.id + '];\n' +
                'var r = (function () ' + bo + this.compile(node.children[1], true) + bc + ')();\n' +
                '$jc$.scope = $oldscope$;\n' +
                'return r;\n' +
                '}';
        },

        /**
         * Converts a node type <tt>node_op</tt> and value <tt>op_map</tt> or <tt>op_function</tt> into a executable
         * function. Does a simple type inspection.
         * @param {Object} node
         * @returns {function}
         * @see JXG.JessieCode#resolveType
         */
        defineFunction: function (node) {
            var fun, i, that = this,
                list = node.children[0],
                scope = this.pushScope(list);

            if (this.board.options.jc.compile) {
                this.isLHS = false;

                // we currently need to put the parameters into the local scope
                // until the compiled JS variable lookup code is fixed
                for (i = 0; i < list.length; i++) {
                    scope.locals[list[i]] = list[i];
                }

                this.replaceNames(node.children[1]);

                /** @ignore */
                fun = (function ($jc$) {
                    var fun,
                        // str = 'var f = ' + $jc$.functionCodeJS(node) + '; f;';
                        str = 'var f = function($jc$) { return ' +
                            jc.functionCodeJS(node) +
                            '}; f;';
=======
            s = s.previous;
        }
>>>>>>> f94ed867

        return null;
    },

<<<<<<< HEAD
                        /*jslint evil:true*/
                        // fun = eval(str);
                        fun = eval(str)(jc);
                        /*jslint evil:false*/
=======
    /**
     * Checks if the given variable name is a valid creator method.
     * @param {String} vname
     * @returns {Boolean}
     */
    isCreator: function (vname) {
        // check for an element with this name
        return !!JXG.elements[vname];
    },
>>>>>>> f94ed867

    /**
     * Checks if the given variable identifier is a valid member of the JavaScript Math Object.
     * @param {String} vname
     * @returns {Boolean}
     */
    isMathMethod: function (vname) {
        return vname !== 'E' && !!Math[vname];
    },

<<<<<<< HEAD
                        return fun;
                    } catch (e) {
                        // $jc$._warn('error compiling function\n\n' + str + '\n\n' + e.toString());
                        jc._warn("error compiling function\n\n" + str + "\n\n" + e.toString());
                        return function () {};
                    }
                }(this));
=======
    /**
     * Returns true if the given identifier is a builtIn variable/function.
     * @param {String} vname
     * @returns {Boolean}
     */
    isBuiltIn: function (vname) {
        return !!this.builtIn[vname];
    },
>>>>>>> f94ed867

    /**
     * Looks up the value of the given variable. We use a simple type inspection.
     *
     * @param {String} vname Name of the variable
     * @param {Boolean} [local=false] Only look up the internal symbol table and don't look for
     * the <tt>vname</tt> in Math or the element list.
     * @param {Boolean} [isFunctionName=false] Lookup function of tpye builtIn, Math.*, creator.
     *
     * @see JXG.JessieCode#resolveType
     */
    getvar: function (vname, local, isFunctionName) {
        var s;

        local = Type.def(local, false);

        // Local scope has always precedence
        s = this.isLocalVariable(vname);
        if (s !== null) {
            return s.locals[vname];
        }

        // Handle the - so far only - few constants by hard coding them.
        if (vname === '$board' || vname === 'EULER' || vname === 'PI') {
            return this.builtIn[vname];
        }

        if (!!isFunctionName) {
            if (this.isBuiltIn(vname)) {
                return this.builtIn[vname];
            }

            if (this.isMathMethod(vname)) {
                return Math[vname];
            }

            // check for an element with this name
            if (this.isCreator(vname)) {
                return this.creator(vname);
            }
        }

        if (!local) {
            s = this.board.select(vname);
            if (s !== vname) {
                return s;
            }
        }
    },

    /**
     * Look up the value of a local variable.
     * @param {string} vname
     * @returns {*}
     */
    resolve: function (vname) {
        var s = this.scope;

        while (s !== null) {
            if (Type.exists(s.locals[vname])) {
                return s.locals[vname];
            }

            s = s.previous;
        }
    },

    /**
     * TODO this needs to be called from JS and should not generate JS code
     * Looks up a variable identifier in various tables and generates JavaScript code that could be eval'd to get the value.
     * @param {String} vname Identifier
     * @param {Boolean} [local=false] Don't resolve ids and names of elements
     * @param {Boolean} [withProps=false]
     */
    getvarJS: function (vname, local, withProps) {
        var s, r = '', re;

        local = Type.def(local, false);
        withProps = Type.def(withProps, false);

<<<<<<< HEAD
                this.board.update();
            } else if (o.type && o.elementClass && o.visProp) {
                if (Type.exists(o[o.methodMap[what]]) && typeof o[o.methodMap[what]] !== 'function') {
                    o[o.methodMap[what]] = value;
                } else {
                    par[what] = value;
                    o.setAttribute(par);
                }
            } else {
                o[what] = value;
            }
        },

        /**
         * Generic method to parse JessieCode.
         * This consists of generating an AST with parser.parse,
         * apply simplifying rules from CA and
         * manipulate the AST according to the second parameter "cmd".
         * @param  {String} code      JessieCode code to be parsed
         * @param  {String} cmd       Type of manipulation to be done with AST
         * @param {Boolean} [geonext=false] Geonext compatibility mode.
         * @param {Boolean} dontstore If false, the code string is stored in this.code.
         * @return {Object}           Returns result of computation as directed in cmd.
         */
        _genericParse: function (code, cmd, geonext, dontstore) {
            var i, setTextBackup, ast, result,
                ccode = code.replace(/\r\n/g, '\n').split('\n'),
                cleaned = [];

            if (!dontstore) {
                this.code += code + '\n';
            }
=======
        s = this.isParameter(vname);
        if (s !== null) {
            return vname;
        }
>>>>>>> f94ed867

        s = this.isLocalVariable(vname);
        if (s !== null && !withProps) {
            return '$jc$.resolve(\'' + vname + '\')';
        }

        // check for an element with this name
        if (this.isCreator(vname)) {
            return '(function () { var a = Array.prototype.slice.call(arguments, 0), props = ' + (withProps ? 'a.pop()' : '{}') + '; return $jc$.board.create.apply($jc$.board, [\'' + vname + '\'].concat([a, props])); })';
        }

        if (withProps) {
            this._error('Syntax error (attribute values are allowed with element creators only)');
        }

        if (this.isBuiltIn(vname)) {
            // If src does not exist, it is a number. In that case, just return the value.
            r = this.builtIn[vname].src || this.builtIn[vname];

            // Get the "real" name of the function
            if (Type.isNumber(r)) {
                return r;
            }
            // Search a JSXGraph object in board
            if (r.match(/board\.select/)) {
                return r;
            }

<<<<<<< HEAD
            return result;
        },

        /**
         * Parses JessieCode.
         * This consists of generating an AST with parser.parse, apply simplifying rules
         * from CA and executing the ast by calling this.execute(ast).
         *
         * @param {String} code             JessieCode code to be parsed
         * @param {Boolean} [geonext=false] Geonext compatibility mode.
         * @param {Boolean} dontstore       If false, the code string is stored in this.code.
         * @return {Object}                 Parse JessieCode code and execute it.
         */
        parse: function (code, geonext, dontstore) {
            return this._genericParse(code, 'parse', geonext, dontstore);
        },

        /**
         * Manipulate JessieCode.
         * This consists of generating an AST with parser.parse,
         * apply simlifying rules from CA
         * and compile the AST back to JessieCode.
         *
         * @param {String} code             JessieCode code to be parsed
         * @param {Boolean} [geonext=false] Geonext compatibility mode.
         * @param {Boolean} dontstore       If false, the code string is stored in this.code.
         * @return {String}                 Simplified JessieCode code
         */
        manipulate: function (code, geonext, dontstore) {
            return this._genericParse(code, 'manipulate', geonext, dontstore);
        },

        /**
         * Get abstract syntax tree (AST) from JessieCode code.
         * This consists of generating an AST with parser.parse.
         *
         * @param {String} code
         * @param {Boolean} [geonext=false] Geonext compatibility mode.
         * @param {Boolean} dontstore
         * @return {Node}  AST
         */
        getAST: function (code, geonext, dontstore) {
            return this._genericParse(code, 'getAst', geonext, dontstore);
        },

        /**
         * Parses a JessieCode snippet, e.g. "3+4", and wraps it into a function, if desired.
         * @param {String} code A small snippet of JessieCode. Must not be an assignment.
         * @param {Boolean} funwrap If true, the code is wrapped in a function.
         * @param {String} varname Name of the parameter(s)
         * @param {Boolean} [geonext=false] Geonext compatibility mode.
         */
        snippet: function (code, funwrap, varname, geonext) {
            var c;

            funwrap = Type.def(funwrap, true);
            varname = Type.def(varname, '');
            geonext = Type.def(geonext, false);

            c = (funwrap ? ' function (' + varname + ') { return ' : '') + code + (funwrap ? '; }' : '') + ';';

            return this.parse(c, geonext, true);
        },

        /**
         * Traverses through the given subtree and changes all values of nodes with the replaced flag set by
         * {@link JXG.JessieCode#replaceNames} to the name of the element (if not empty).
         * @param {Object} node
         */
        replaceIDs: function (node) {
            var i, v;

            if (node.replaced) {
                // These children exist, if node.replaced is set.
                v = this.board.objects[node.children[1][0].value];

                if (Type.exists(v) && v.name !== '') {
                    node.type = 'node_var';
                    node.value = v.name;

                    // Maybe it's not necessary, but just to be sure that everything is cleaned up we better delete all
                    // children and the replaced flag
                    node.children.length = 0;
                    delete node.replaced;
=======
            vname = r.split('.').pop();
            if (Type.exists(this.board.mathLib)) {
                // Handle builtin case: ln(x) -> Math.log
                re = new RegExp('^Math\.' + vname);
                if (re.exec(r) !== null) {
                    return r.replace(re, '$jc$.board.mathLib.' + vname);
>>>>>>> f94ed867
                }
            }
            if (Type.exists(this.board.mathLibJXG)) {
                // Handle builtin case: factorial(x) -> JXG.Math.factorial
                re = new RegExp('^JXG\.Math\.');
                if (re.exec(r) !== null) {
                    return r.replace(re, '$jc$.board.mathLibJXG.');
                }
                return r;
            }
            return r;

            // return this.builtIn[vname].src || this.builtIn[vname];
        }

        if (this.isMathMethod(vname)) {
            return '$jc$.board.mathLib.' + vname;
            //                return 'Math.' + vname;
        }

        // if (!local) {
        //     if (Type.isId(this.board, vname)) {
        //         r = '$jc$.board.objects[\'' + vname + '\']';
        //     } else if (Type.isName(this.board, vname)) {
        //         r = '$jc$.board.elementsByName[\'' + vname + '\']';
        //     } else if (Type.isGroup(this.board, vname)) {
        //         r = '$jc$.board.groups[\'' + vname + '\']';
        //     }

        //     return r;
        // }
        if (!local) {
            if (Type.isId(this.board, vname)) {
                r = '$jc$.board.objects[\'' + vname + '\']';
                if (this.board.objects[vname].elType === 'slider') {
                    r += '.Value()';
                }
            } else if (Type.isName(this.board, vname)) {
                r = '$jc$.board.elementsByName[\'' + vname + '\']';
                if (this.board.elementsByName[vname].elType === 'slider') {
                    r += '.Value()';
                }
            } else if (Type.isGroup(this.board, vname)) {
                r = '$jc$.board.groups[\'' + vname + '\']';
            }

            return r;
        }

        return '';
    },

    /**
     * Adds the property <tt>isMap</tt> to a function and sets it to true.
     * @param {function} f
     * @returns {function}
     */
    makeMap: function (f) {
        f.isMap = true;

        return f;
    },

    functionCodeJS: function (node) {
        var p = node.children[0].join(', '),
            bo = '',
            bc = '';

        if (node.value === 'op_map') {
            bo = '{ return  ';
            bc = ' }';
        }

        return 'function (' + p + ') {\n' +
            'var $oldscope$ = $jc$.scope;\n' +
            '$jc$.scope = $jc$.scopes[' + this.scope.id + '];\n' +
            'var r = (function () ' + bo + this.compile(node.children[1], true) + bc + ')();\n' +
            '$jc$.scope = $oldscope$;\n' +
            'return r;\n' +
            '}';
    },

    /**
     * Converts a node type <tt>node_op</tt> and value <tt>op_map</tt> or <tt>op_function</tt> into a executable
     * function. Does a simple type inspection.
     * @param {Object} node
     * @returns {function}
     * @see JXG.JessieCode#resolveType
     */
    defineFunction: function (node) {
        var fun, i, that = this,
            list = node.children[0],
            scope = this.pushScope(list);

        if (this.board.options.jc.compile) {
            this.isLHS = false;

            // we currently need to put the parameters into the local scope
            // until the compiled JS variable lookup code is fixed
            for (i = 0; i < list.length; i++) {
                scope.locals[list[i]] = list[i];
            }

            this.replaceNames(node.children[1]);

            /** @ignore */
            fun = (function (jc) {
                var fun,
                    // str = 'var f = ' + $jc$.functionCodeJS(node) + '; f;';
                    str = 'var f = function($jc$) { return ' +
                        jc.functionCodeJS(node) +
                        '}; f;';

<<<<<<< HEAD
            if (compile && typeof e[v] === 'function') {
                return function () {
                    return e[v].apply(e, arguments);
                };
            }

            return e[v];
        },

        /**
         * Type inspection: check if the string vname appears as function name in the
         * AST node. Used in "op_execfun". This allows the JessieCode exmples below.
         *
         * @private
         * @param {String} vname
         * @param {Object} node
         * @returns 'any' or 'function'
         * @see JXG.JessieCode#execute
         * @see JXG.JessieCode#getvar
         *
         * @example
         *  var p = board.create('point', [2, 0], {name: 'X'});
         *  var txt = 'X(X)';
         *  console.log(board.jc.parse(txt));
         *
         * @example
         *  var p = board.create('point', [2, 0], {name: 'X'});
         *  var txt = 'f = function(el, X) { return X(el); }; f(X, X);';
         *  console.log(board.jc.parse(txt));
         *
         * @example
         *  var p = board.create('point', [2, 0], {name: 'point'});
         *  var txt = 'B = point(1,3); X(point);';
         *  console.log(board.jc.parse(txt));
         *
         * @example
         *  var p = board.create('point', [2, 0], {name: 'A'});
         *  var q = board.create('point', [-2, 0], {name: 'X'});
         *  var txt = 'getCoord=function(p, f){ return f(p); }; getCoord(A, X);';
         *  console.log(board.jc.parse(txt));
         */
        resolveType: function (vname, node) {
            var i, t,
                type = 'any'; // Possible values: 'function', 'any'

            if (Type.isArray(node)) {
                // node contains the parameters of a function call or function declaration
                for (i = 0; i < node.length; i++) {
                    t = this.resolveType(vname, node[i]);
                    if (t !== 'any') {
                        type = t;
                        return type;
=======
                try {
                    // yeah, eval is evil, but we don't have much choice here.
                    // the str is well defined and there is no user input in it that we didn't check before

                    /*jslint evil:true*/
                    // fun = eval(str);
                    fun = eval(str)(jc);
                    /*jslint evil:false*/

                    scope.argtypes = [];
                    for (i = 0; i < list.length; i++) {
                        scope.argtypes.push(that.resolveType(list[i], node));
>>>>>>> f94ed867
                    }

                    return fun;
                } catch (e) {
                    // $jc$._warn('error compiling function\n\n' + str + '\n\n' + e.toString());
                    jc._warn("error compiling function\n\n" + str + "\n\n" + e.toString());
                    return function () { };
                }
            }(this));

            // clean up scope
            this.popScope();
        } else {
            /** @ignore */
            fun = (function (_pstack, that, id) {
                return function () {
                    var r, oldscope;

                    oldscope = that.scope;
                    that.scope = that.scopes[id];

                    for (r = 0; r < _pstack.length; r++) {
                        that.scope.locals[_pstack[r]] = arguments[r];
                    }

<<<<<<< HEAD
            return 'any';
        },

        /**
         * Resolves the lefthand side of an assignment operation
         * @param node
         * @returns {Object} An object with two properties. <strong>o</strong> which contains the object, and
         * a string <strong>what</strong> which contains the property name.
         */
        getLHS: function (node) {
            var res;

            if (node.type === 'node_var') {
                res = {
                    o: this.scope.locals,
                    what: node.value,
                };
            } else if (node.type === 'node_op' && node.value === 'op_property') {
                res = {
                    o: this.execute(node.children[0]),
                    what: node.children[1],
                };
            } else if (node.type === 'node_op' && node.value === 'op_extvalue') {
                res = {
                    o: this.execute(node.children[0]),
                    what: this.execute(node.children[1]),
=======
                    r = that.execute(node.children[1]);
                    that.scope = oldscope;

                    return r;
>>>>>>> f94ed867
                };
            }(list, this, scope.id));
        }

        fun.node = node;
        fun.scope = scope;
        fun.toJS = fun.toString;
        fun.toString = (function (_that) {
            return function () {
                return _that.compile(_that.replaceIDs(Type.deepCopy(node)));
            };
        }(this));

        fun.deps = {};
        this.collectDependencies(node.children[1], fun.deps);

        return fun;
    },

    /**
     * Merge all attribute values given with an element creator into one object.
     * @param {Object} o An arbitrary number of objects
     * @returns {Object} All given objects merged into one. If properties appear in more (case sensitive) than one
     * object the last value is taken.
     */
    mergeAttributes: function (o) {
        var i, attr = {};

        for (i = 0; i < arguments.length; i++) {
            attr = Type.deepCopy(attr, arguments[i], true);
        }

        return attr;
    },

    /**
     * Sets the property <tt>what</tt> of <tt>o</tt> to <tt>value</tt>
     * @param {JXG.Point|JXG.Text} o
     * @param {String} what
     * @param value
     */
    setProp: function (o, what, value) {
        var par = {}, x, y;

        if (o.elementClass === Const.OBJECT_CLASS_POINT && (what === 'X' || what === 'Y')) {
            // set coords

            what = what.toLowerCase();

            // we have to deal with three cases here:
            // o.isDraggable && typeof value === number:
            //   stay draggable, just set the new coords (e.g. via moveTo)
            // o.isDraggable && typeof value === function:
            //   convert to !o.isDraggable, set the new coords via o.addConstraint()
            // !o.isDraggable:
            //   stay !o.isDraggable, update the given coord by overwriting X/YEval

            if (o.isDraggable && typeof value === 'number') {
                x = what === 'x' ? value : o.X();
                y = what === 'y' ? value : o.Y();

                o.setPosition(Const.COORDS_BY_USER, [x, y]);
            } else if (o.isDraggable && (typeof value === 'function' || typeof value === 'string')) {
                x = what === 'x' ? value : o.coords.usrCoords[1];
                y = what === 'y' ? value : o.coords.usrCoords[2];

                o.addConstraint([x, y]);
            } else if (!o.isDraggable) {
                x = what === 'x' ? value : o.XEval.origin;
                y = what === 'y' ? value : o.YEval.origin;

                o.addConstraint([x, y]);
            }

            this.board.update();
        } else if (o.elementClass === Const.OBJECT_CLASS_TEXT && (what === 'X' || what === 'Y')) {
            if (typeof value === 'number') {
                o[what] = function () { return value; };
            } else if (typeof value === 'function') {
                o.isDraggable = false;
                o[what] = value;
            } else if (typeof value === 'string') {
                o.isDraggable = false;
                o[what] = Type.createFunction(value, this.board, null, true);
                o[what + 'jc'] = value;
            }

            o[what].origin = value;

            this.board.update();
        } else if (o.type && o.elementClass && o.visProp) {
            if (Type.exists(o[o.methodMap[what]]) && typeof o[o.methodMap[what]] !== 'function') {
                o[o.methodMap[what]] = value;
            } else {
                par[what] = value;
                o.setAttribute(par);
            }
        } else {
            o[what] = value;
        }
    },

    /**
     * Generic method to parse JessieCode.
     * This consists of generating an AST with parser.parse,
     * apply simplifying rules from CA and
     * manipulate the AST according to the second parameter "cmd".
     * @param  {String} code      JessieCode code to be parsed
     * @param  {String} cmd       Type of manipulation to be done with AST
     * @param {Boolean} [geonext=false] Geonext compatibility mode.
     * @param {Boolean} dontstore If false, the code string is stored in this.code.
     * @return {Object}           Returns result of computation as directed in cmd.
     */
    _genericParse: function (code, cmd, geonext, dontstore) {
        var i, setTextBackup, ast, result,
            ccode = code.replace(/\r\n/g, '\n').split('\n'),
            cleaned = [];

        if (!dontstore) {
            this.code += code + '\n';
        }

        if (Text) {
            setTextBackup = Text.prototype.setText;
            Text.prototype.setText = Text.prototype.setTextJessieCode;
        }

        try {
            if (!Type.exists(geonext)) {
                geonext = false;
            }

            for (i = 0; i < ccode.length; i++) {
                if (geonext) {
                    ccode[i] = JXG.GeonextParser.geonext2JS(ccode[i], this.board);
                }
                cleaned.push(ccode[i]);
            }

            code = cleaned.join('\n');
            ast = parser.parse(code);
            if (this.CA) {
                ast = this.CA.expandDerivatives(ast, null, ast);
                ast = this.CA.removeTrivialNodes(ast);
            }
            switch (cmd) {
                case 'parse':
                    result = this.execute(ast);
                    break;
                case 'manipulate':
                    result = this.compile(ast);
                    break;
                case 'getAst':
                    result = ast;
                    break;
                default:
                    result = false;
            }
        } catch (e) {  // catch is mandatory in old IEs
            // console.log(e);
            // We throw the error again,
            // so the user can catch it.
            throw e;
        } finally {
            // make sure the original text method is back in place
            if (Text) {
                Text.prototype.setText = setTextBackup;
            }
        }

        return result;
    },

    /**
     * Parses JessieCode.
     * This consists of generating an AST with parser.parse, apply simplifying rules
     * from CA and executing the ast by calling this.execute(ast).
     *
     * @param {String} code             JessieCode code to be parsed
     * @param {Boolean} [geonext=false] Geonext compatibility mode.
     * @param {Boolean} dontstore       If false, the code string is stored in this.code.
     * @return {Object}                 Parse JessieCode code and execute it.
     */
    parse: function (code, geonext, dontstore) {
        return this._genericParse(code, 'parse', geonext, dontstore);
    },

    /**
     * Manipulate JessieCode.
     * This consists of generating an AST with parser.parse,
     * apply simlifying rules from CA
     * and compile the AST back to JessieCode.
     *
     * @param {String} code             JessieCode code to be parsed
     * @param {Boolean} [geonext=false] Geonext compatibility mode.
     * @param {Boolean} dontstore       If false, the code string is stored in this.code.
     * @return {String}                 Simplified JessieCode code
     */
    manipulate: function (code, geonext, dontstore) {
        return this._genericParse(code, 'manipulate', geonext, dontstore);
    },

    /**
     * Get abstract syntax tree (AST) from JessieCode code.
     * This consists of generating an AST with parser.parse.
     *
     * @param {String} code
     * @param {Boolean} [geonext=false] Geonext compatibility mode.
     * @param {Boolean} dontstore
     * @return {Node}  AST
     */
    getAST: function (code, geonext, dontstore) {
        return this._genericParse(code, 'getAst', geonext, dontstore);
    },

    /**
     * Parses a JessieCode snippet, e.g. "3+4", and wraps it into a function, if desired.
     * @param {String} code A small snippet of JessieCode. Must not be an assignment.
     * @param {Boolean} funwrap If true, the code is wrapped in a function.
     * @param {String} varname Name of the parameter(s)
     * @param {Boolean} [geonext=false] Geonext compatibility mode.
     */
    snippet: function (code, funwrap, varname, geonext) {
        var c;

        funwrap = Type.def(funwrap, true);
        varname = Type.def(varname, '');
        geonext = Type.def(geonext, false);

        c = (funwrap ? ' function (' + varname + ') { return ' : '') + code + (funwrap ? '; }' : '') + ';';

        return this.parse(c, geonext, true);
    },

    /**
     * Traverses through the given subtree and changes all values of nodes with the replaced flag set by
     * {@link JXG.JessieCode#replaceNames} to the name of the element (if not empty).
     * @param {Object} node
     */
    replaceIDs: function (node) {
        var i, v;

        if (node.replaced) {
            // These children exist, if node.replaced is set.
            v = this.board.objects[node.children[1][0].value];

            if (Type.exists(v) && v.name !== "") {
                node.type = 'node_var';
                node.value = v.name;

                // Maybe it's not necessary, but just to be sure that everything is cleaned up we better delete all
                // children and the replaced flag
                node.children.length = 0;
                delete node.replaced;
            }
        }

        if (Type.isArray(node)) {
            for (i = 0; i < node.length; i++) {
                node[i] = this.replaceIDs(node[i]);
            }
        }

        if (node.children) {
            // assignments are first evaluated on the right hand side
            for (i = node.children.length; i > 0; i--) {
                if (Type.exists(node.children[i - 1])) {
                    node.children[i - 1] = this.replaceIDs(node.children[i - 1]);
                }

            }
        }

        return node;
    },

    /**
     * Traverses through the given subtree and changes all elements referenced by names through referencing them by ID.
     * An identifier is only replaced if it is not found in all scopes above the current scope and if it
     * has not been blacklisted within the codeblock determined by the given subtree.
     * @param {Object} node
     */
    replaceNames: function (node) {
        var i, v;

        v = node.value;

        // We are interested only in nodes of type node_var and node_op > op_lhs.
        // Currently, we are not checking if the id is a local variable. in this case, we're stuck anyway.

        if (node.type === 'node_op' && v === 'op_lhs' && node.children.length === 1) {
            this.isLHS = true;
        } else if (node.type === 'node_var') {
            if (this.isLHS) {
                this.letvar(v, true);
            } else if (!Type.exists(this.getvar(v, true)) && Type.exists(this.board.elementsByName[v])) {
                node = this.createReplacementNode(node);
            }
        }

        if (Type.isArray(node)) {
            for (i = 0; i < node.length; i++) {
                node[i] = this.replaceNames(node[i]);
            }
        }

        if (node.children) {
            // Assignments are first evaluated on the right hand side
            for (i = node.children.length; i > 0; i--) {
                if (Type.exists(node.children[i - 1])) {
                    node.children[i - 1] = this.replaceNames(node.children[i - 1]);
                }
            }
        }

        if (node.type === 'node_op' && node.value === 'op_lhs' && node.children.length === 1) {
            this.isLHS = false;
        }

<<<<<<< HEAD
            return res;
        },

        getLHSCompiler: function (node, js) {
            var res;

            if (node.type === 'node_var') {
                res = node.value;
            } else if (node.type === 'node_op' && node.value === 'op_property') {
                res = [
                    this.compile(node.children[0], js),
                    "'" + node.children[1] + "'"
                ];
            } else if (node.type === 'node_op' && node.value === 'op_extvalue') {
                res = [
                    this.compile(node.children[0], js),
                    node.children[1].type === 'node_const' ? node.children[1].value : this.compile(node.children[1], js),
                ];
=======
        return node;
    },

    /**
     * Replaces node_var nodes with node_op&gt;op_execfun nodes, calling the internal $() function with the id of the
     * element accessed by the node_var node.
     * @param {Object} node
     * @returns {Object} op_execfun node
     */
    createReplacementNode: function (node) {
        var v = node.value,
            el = this.board.elementsByName[v];

        node = this.createNode('node_op', 'op_execfun',
            this.createNode('node_var', '$'),
            [this.createNode('node_str', el.id)]);

        node.replaced = true;

        return node;
    },

    /**
     * Search the parse tree below <tt>node</tt> for <em>stationary</em> dependencies, i.e. dependencies hard coded into
     * the function.
     * @param {Object} node
     * @param {Object} result An object where the referenced elements will be stored. Access key is their id.
     */
    collectDependencies: function (node, result) {
        var i, v, e, le;

        if (Type.isArray(node)) {
            le = node.length;
            for (i = 0; i < le; i++) {
                this.collectDependencies(node[i], result);
            }
            return;
        }

        v = node.value;

        if (node.type === 'node_var') {
            e = this.getvar(v);
            if (e && e.visProp && e.type && e.elementClass && e.id) {
                result[e.id] = e;
            }
        }

        // The $()-function-calls are special because their parameter is given as a string, not as a node_var.
        if (node.type === 'node_op' && node.value === 'op_execfun' &&
            node.children.length > 1 && node.children[0].value === '$' &&
            node.children[1].length > 0) {

            e = node.children[1][0].value;
            result[e] = this.board.objects[e];
        }

        if (node.children) {
            for (i = node.children.length; i > 0; i--) {
                if (Type.exists(node.children[i - 1])) {
                    this.collectDependencies(node.children[i - 1], result);
                }

            }
        }
    },

    resolveProperty: function (e, v, compile) {
        compile = Type.def(compile, false);

        // is it a geometry element or a board?
        if (e /*&& e.type && e.elementClass*/ && e.methodMap) {
            // yeah, it is. but what does the user want?
            if (Type.exists(e.subs) && Type.exists(e.subs[v])) {
                // a subelement it is, good sir.
                e = e.subs;
            } else if (Type.exists(e.methodMap[v])) {
                // the user wants to call a method
                v = e.methodMap[v];
>>>>>>> f94ed867
            } else {
                // the user wants to change an attribute
                e = e.visProp;
                v = v.toLowerCase();
            }
        }

        if (Type.isFunction(e)) {
            this._error('Accessing function properties is not allowed.');
        }

        if (!Type.exists(e)) {
            this._error(e + ' is not an object');
        }

        if (!Type.exists(e[v])) {
            this._error('unknown property ' + v);
        }

        if (compile && typeof e[v] === 'function') {
            return function () { return e[v].apply(e, arguments); };
        }

        return e[v];
    },

    /**
     * Type inspection: check if the string vname appears as function name in the
     * AST node. Used in "op_execfun". This allows the JessieCode exmples below.
     *
     * @private
     * @param {String} vname
     * @param {Object} node
     * @returns 'any' or 'function'
     * @see JXG.JessieCode#execute
     * @see JXG.JessieCode#getvar
     *
     * @example
     *  var p = board.create('point', [2, 0], {name: 'X'});
     *  var txt = 'X(X)';
     *  console.log(board.jc.parse(txt));
     *
     * @example
     *  var p = board.create('point', [2, 0], {name: 'X'});
     *  var txt = 'f = function(el, X) { return X(el); }; f(X, X);';
     *  console.log(board.jc.parse(txt));
     *
     * @example
     *  var p = board.create('point', [2, 0], {name: 'point'});
     *  var txt = 'B = point(1,3); X(point);';
     *  console.log(board.jc.parse(txt));
     *
     * @example
     *  var p = board.create('point', [2, 0], {name: 'A'});
     *  var q = board.create('point', [-2, 0], {name: 'X'});
     *  var txt = 'getCoord=function(p, f){ return f(p); }; getCoord(A, X);';
     *  console.log(board.jc.parse(txt));
     */
    resolveType: function (vname, node) {
        var i, t,
            type = 'any'; // Possible values: 'function', 'any'

        if (Type.isArray(node)) {
            // node contains the parameters of a function call or function declaration
            for (i = 0; i < node.length; i++) {
                t = this.resolveType(vname, node[i]);
                if (t !== 'any') {
                    type = t;
                    return type;
                }
            }
        }

        if (node.type === 'node_op' && node.value === 'op_execfun' &&
            node.children[0].type === 'node_var' && node.children[0].value === vname) {
            return 'function';
        }

        if (node.type === 'node_op') {
            for (i = 0; i < node.children.length; i++) {
                if (node.children[0].type === 'node_var' && node.children[0].value === vname &&
                    (node.value === 'op_add' || node.value === 'op_sub' || node.value === 'op_mul' ||
                        node.value === 'op_div' || node.value === 'op_mod' || node.value === 'op_exp' ||
                        node.value === 'op_neg')) {
                    return 'any';
                }
            }

            for (i = 0; i < node.children.length; i++) {
                t = this.resolveType(vname, node.children[i]);
                if (t !== 'any') {
                    type = t;
                    return type;
                }
            }
        }

        return 'any';
    },

<<<<<<< HEAD
            switch (node.type) {
                case 'node_op':
                    switch (node.value) {
                        case 'op_none':
                            if (node.children[0]) {
                                this.execute(node.children[0]);
                            }
                            if (node.children[1]) {
                                ret = this.execute(node.children[1]);
                            }
                            break;
                        case 'op_assign':
                            v = this.getLHS(node.children[0]);
                            this.lhs[this.scope.id] = v.what;

                            if (v.o.type && v.o.elementClass && v.o.methodMap && v.what === 'label') {
                                this._error('Left-hand side of assignment is read-only.');
                            }

                            ret = this.execute(node.children[1]);
                            if (v.o !== this.scope.locals || (Type.isArray(v.o) && typeof v.what === 'number')) {
                                // it is either an array component being set or a property of an object.
                                this.setProp(v.o, v.what, ret);
                            } else {
                                // this is just a local variable inside JessieCode
                                this.letvar(v.what, ret);
                            }
                            this.lhs[this.scope.id] = 0;
                            break;
                        case 'op_if':
                            if (this.execute(node.children[0])) {
                                ret = this.execute(node.children[1]);
                            }
                            break;
                        case 'op_conditional':
                        // fall through
                        case 'op_if_else':
                            if (this.execute(node.children[0])) {
                                ret = this.execute(node.children[1]);
                            } else {
                                ret = this.execute(node.children[2]);
                            }
                            break;
                        case 'op_while':
                            while (this.execute(node.children[0])) {
                                this.execute(node.children[1]);
                            }
                            break;
                        case 'op_do':
                            do {
                                this.execute(node.children[0]);
                            } while (this.execute(node.children[1]));
                            break;
                        case 'op_for':
                            for (this.execute(node.children[0]); this.execute(node.children[1]); this.execute(node.children[2])) {
                                this.execute(node.children[3]);
                            }
                            break;
                        case 'op_proplst':
                            if (node.children[0]) {
                                this.execute(node.children[0]);
                            }
                            if (node.children[1]) {
                                this.execute(node.children[1]);
                            }
                            break;
                        case 'op_emptyobject':
                            ret = {};
                            break;
                        case 'op_proplst_val':
                            this.propstack.push({});
                            this.propscope++;

                            this.execute(node.children[0]);
                            ret = this.propstack[this.propscope];

                            this.propstack.pop();
                            this.propscope--;
                            break;
                        case 'op_prop':
                            // child 0: Identifier
                            // child 1: Value
                            this.propstack[this.propscope][node.children[0]] = this.execute(node.children[1]);
                            break;
                        case 'op_array':
                            ret = [];
                            l = node.children[0].length;

                            for (i = 0; i < l; i++) {
                                ret.push(this.execute(node.children[0][i]));
                            }

                            break;
                        case 'op_extvalue':
                            ret = this.execute(node.children[0]);
                            i = this.execute(node.children[1]);

                            if (typeof i === 'number' && Math.abs(Math.round(i) - i) < Mat.eps) {
                                ret = ret[i];
                            } else {
                                ret = undef;
                            }
                            break;
                        case 'op_return':
                            if (this.scope === 0) {
                                this._error('Unexpected return.');
                            } else {
                                return this.execute(node.children[0]);
                            }
                            break;
                        case 'op_map':
                            if (!node.children[1].isMath && node.children[1].type !== 'node_var') {
                                this._error('execute: In a map only function calls and mathematical expressions are allowed.');
                            }

                            /** @ignore */
                            fun = this.defineFunction(node);
                            fun.isMap = true;

                            ret = fun;
                            break;
                        case 'op_function':
                            // parse the parameter list
                            // after this, the parameters are in pstack

                            /** @ignore */
                            fun = this.defineFunction(node);
                            fun.isMap = false;

                            ret = fun;
                            break;
                        case 'op_execfun':
                            // node.children:
                            //   [0]: Name of the function
                            //   [1]: Parameter list as a parse subtree
                            //   [2]: Properties, only used in case of a create function
                            this.dpstack.push([]);
                            this.pscope++;

                            // parameter parsing is done below
                            list = node.children[1];

                            // parse the properties only if given
                            if (Type.exists(node.children[2])) {
                                if (node.children[3]) {
                                    ilist = node.children[2];
                                    attr = {};

                                    for (i = 0; i < ilist.length; i++) {
                                        attr = Type.deepCopy(attr, this.execute(ilist[i]), true);
                                    }
                                } else {
                                    attr = this.execute(node.children[2]);
                                }
                            }

                            // look up the variables name in the variable table
                            node.children[0]._isFunctionName = true;
                            fun = this.execute(node.children[0]);
                            delete node.children[0]._isFunctionName;

                            // determine the scope the function wants to run in
                            if (fun && fun.sc) {
                                sc = fun.sc;
                            } else {
                                sc = this;
                            }

                            if (!fun.creator && Type.exists(node.children[2])) {
                                this._error('Unexpected value. Only element creators are allowed to have a value after the function call.');
                            }

                            // interpret ALL the parameters
                            for (i = 0; i < list.length; i++) {
                                if (Type.exists(fun.scope) && Type.exists(fun.scope.argtypes) && fun.scope.argtypes[i] === 'function') {
                                    // Type inspection
                                    list[i]._isFunctionName = true;
                                    parents[i] = this.execute(list[i]);
                                    delete list[i]._isFunctionName;
                                } else {
                                    parents[i] = this.execute(list[i]);
                                }
                                //parents[i] = Type.evalSlider(this.execute(list[i]));
                                this.dpstack[this.pscope].push({
                                    line: node.children[1][i].line,
                                    // SketchBin currently works only if the last column of the
                                    // parent position is taken. This is due to how I patched JS/CC
                                    // to count the lines and columns. So, ecol will do for now
                                    col: node.children[1][i].ecol,
                                });
                            }

                            // check for the function in the variable table
                            if (typeof fun === 'function' && !fun.creator) {
                                ret = fun.apply(sc, parents);
                            } else if (typeof fun === 'function' && !!fun.creator) {
                                e = this.line;

                                // creator methods are the only ones that take properties, hence this special case
                                try {
                                    ret = fun(parents, attr);
                                    ret.jcLineStart = e;
                                    ret.jcLineEnd = node.eline;

                                    for (i = e; i <= node.line; i++) {
                                        this.lineToElement[i] = ret;
                                    }

                                    ret.debugParents = this.dpstack[this.pscope];
                                } catch (ex) {
                                    this._error(ex.toString());
                                }
                            } else {
                                this._error('Function \'' + fun + '\' is undefined.');
                            }

                            // clear parameter stack
                            this.dpstack.pop();
                            this.pscope--;
                            break;
                        case 'op_property':
                            e = this.execute(node.children[0]);
                            v = node.children[1];

                            ret = this.resolveProperty(e, v, false);

                            // set the scope, in case this is a method the user wants to call
                            if (Type.exists(ret)) {
                                ret.sc = e;
=======
    /**
     * Resolves the lefthand side of an assignment operation
     * @param node
     * @returns {Object} An object with two properties. <strong>o</strong> which contains the object, and
     * a string <strong>what</strong> which contains the property name.
     */
    getLHS: function (node) {
        var res;

        if (node.type === 'node_var') {
            res = {
                o: this.scope.locals,
                what: node.value
            };
        } else if (node.type === 'node_op' && node.value === 'op_property') {
            res = {
                o: this.execute(node.children[0]),
                what: node.children[1]
            };
        } else if (node.type === 'node_op' && node.value === 'op_extvalue') {
            res = {
                o: this.execute(node.children[0]),
                what: this.execute(node.children[1])
            };
        } else {
            throw new Error('Syntax error: Invalid left-hand side of assignment.');
        }

        return res;
    },

    getLHSCompiler: function (node, js) {
        var res;

        if (node.type === 'node_var') {
            res = node.value;
        } else if (node.type === 'node_op' && node.value === 'op_property') {
            res = [
                this.compile(node.children[0], js),
                "'" + node.children[1] + "'"
            ];
        } else if (node.type === 'node_op' && node.value === 'op_extvalue') {
            res = [
                this.compile(node.children[0], js),
                node.children[1].type === 'node_const' ? node.children[1].value : this.compile(node.children[1], js)
            ];
        } else {
            throw new Error('Syntax error: Invalid left-hand side of assignment.');
        }

        return res;
    },

    /**
     * Executes a parse subtree.
     * @param {Object} node
     * @returns {Number|String|Object|Boolean} Something
     * @private
     */
    execute: function (node) {
        var ret, v, i, e, l, undef, list, ilist,
            parents = [],
            // exec fun
            fun, attr, sc;

        ret = 0;

        if (!node) {
            return ret;
        }

        this.line = node.line;
        this.col = node.col;

        switch (node.type) {
            case 'node_op':
                switch (node.value) {
                    case 'op_none':
                        if (node.children[0]) {
                            this.execute(node.children[0]);
                        }
                        if (node.children[1]) {
                            ret = this.execute(node.children[1]);
                        }
                        break;
                    case 'op_assign':
                        v = this.getLHS(node.children[0]);
                        this.lhs[this.scope.id] = v.what;

                        if (v.o.type && v.o.elementClass && v.o.methodMap && v.what === 'label') {
                            this._error('Left-hand side of assignment is read-only.');
                        }

                        ret = this.execute(node.children[1]);
                        if (v.o !== this.scope.locals || (Type.isArray(v.o) && typeof v.what === 'number')) {
                            // it is either an array component being set or a property of an object.
                            this.setProp(v.o, v.what, ret);
                        } else {
                            // this is just a local variable inside JessieCode
                            this.letvar(v.what, ret);
                        }
                        this.lhs[this.scope.id] = 0;
                        break;
                    case 'op_if':
                        if (this.execute(node.children[0])) {
                            ret = this.execute(node.children[1]);
                        }
                        break;
                    case 'op_conditional':
                    // fall through
                    case 'op_if_else':
                        if (this.execute(node.children[0])) {
                            ret = this.execute(node.children[1]);
                        } else {
                            ret = this.execute(node.children[2]);
                        }
                        break;
                    case 'op_while':
                        while (this.execute(node.children[0])) {
                            this.execute(node.children[1]);
                        }
                        break;
                    case 'op_do':
                        do {
                            this.execute(node.children[0]);
                        } while (this.execute(node.children[1]));
                        break;
                    case 'op_for':
                        for (this.execute(node.children[0]); this.execute(node.children[1]); this.execute(node.children[2])) {
                            this.execute(node.children[3]);
                        }
                        break;
                    case 'op_proplst':
                        if (node.children[0]) {
                            this.execute(node.children[0]);
                        }
                        if (node.children[1]) {
                            this.execute(node.children[1]);
                        }
                        break;
                    case 'op_emptyobject':
                        ret = {};
                        break;
                    case 'op_proplst_val':
                        this.propstack.push({});
                        this.propscope++;

                        this.execute(node.children[0]);
                        ret = this.propstack[this.propscope];

                        this.propstack.pop();
                        this.propscope--;
                        break;
                    case 'op_prop':
                        // child 0: Identifier
                        // child 1: Value
                        this.propstack[this.propscope][node.children[0]] = this.execute(node.children[1]);
                        break;
                    case 'op_array':
                        ret = [];
                        l = node.children[0].length;

                        for (i = 0; i < l; i++) {
                            ret.push(this.execute(node.children[0][i]));
                        }

                        break;
                    case 'op_extvalue':
                        ret = this.execute(node.children[0]);
                        i = this.execute(node.children[1]);

                        if (typeof i === 'number' && Math.abs(Math.round(i) - i) < Mat.eps) {
                            ret = ret[i];
                        } else {
                            ret = undef;
                        }
                        break;
                    case 'op_return':
                        if (this.scope === 0) {
                            this._error('Unexpected return.');
                        } else {
                            return this.execute(node.children[0]);
                        }
                        break;
                    case 'op_map':
                        if (!node.children[1].isMath && node.children[1].type !== 'node_var') {
                            this._error('execute: In a map only function calls and mathematical expressions are allowed.');
                        }

                        /** @ignore */
                        fun = this.defineFunction(node);
                        fun.isMap = true;

                        ret = fun;
                        break;
                    case 'op_function':
                        // parse the parameter list
                        // after this, the parameters are in pstack

                        /** @ignore */
                        fun = this.defineFunction(node);
                        fun.isMap = false;

                        ret = fun;
                        break;
                    case 'op_execfun':
                        // node.children:
                        //   [0]: Name of the function
                        //   [1]: Parameter list as a parse subtree
                        //   [2]: Properties, only used in case of a create function
                        this.dpstack.push([]);
                        this.pscope++;

                        // parameter parsing is done below
                        list = node.children[1];

                        // parse the properties only if given
                        if (Type.exists(node.children[2])) {
                            if (node.children[3]) {
                                ilist = node.children[2];
                                attr = {};

                                for (i = 0; i < ilist.length; i++) {
                                    attr = Type.deepCopy(attr, this.execute(ilist[i]), true);
                                }
                            } else {
                                attr = this.execute(node.children[2]);
                            }
                        }

                        // look up the variables name in the variable table
                        node.children[0]._isFunctionName = true;
                        fun = this.execute(node.children[0]);
                        delete node.children[0]._isFunctionName;

                        // determine the scope the function wants to run in
                        if (fun && fun.sc) {
                            sc = fun.sc;
                        } else {
                            sc = this;
                        }

                        if (!fun.creator && Type.exists(node.children[2])) {
                            this._error('Unexpected value. Only element creators are allowed to have a value after the function call.');
                        }

                        // interpret ALL the parameters
                        for (i = 0; i < list.length; i++) {
                            if (Type.exists(fun.scope) && Type.exists(fun.scope.argtypes) && fun.scope.argtypes[i] === 'function') {
                                // Type inspection
                                list[i]._isFunctionName = true;
                                parents[i] = this.execute(list[i]);
                                delete list[i]._isFunctionName;
                            } else {
                                parents[i] = this.execute(list[i]);
>>>>>>> f94ed867
                            }
                            //parents[i] = Type.evalSlider(this.execute(list[i]));
                            this.dpstack[this.pscope].push({
                                line: node.children[1][i].line,
                                // SketchBin currently works only if the last column of the
                                // parent position is taken. This is due to how I patched JS/CC
                                // to count the lines and columns. So, ecol will do for now
                                col: node.children[1][i].ecol
                            });
                        }

<<<<<<< HEAD
                            break;
                        case 'op_use':
                            this._warn('Use of the \'use\' operator is deprecated.');
                            this.use(node.children[0].toString());
                            break;
                        case 'op_delete':
                            this._warn('Use of the \'delete\' operator is deprecated. Please use the remove() function.');
                            v = this.getvar(node.children[0]);
                            ret = this.del(v);
                            break;
                        case 'op_eq':
                            // == is intentional
                            /*jslint eqeq:true*/
                            ret = this.execute(node.children[0]) == this.execute(node.children[1]);
                            /*jslint eqeq:false*/
                            break;
                        case 'op_neq':
                            // != is intentional
                            /*jslint eqeq:true*/
                            ret = this.execute(node.children[0]) != this.execute(node.children[1]);
                            /*jslint eqeq:true*/
                            break;
                        case 'op_approx':
                            ret = Math.abs(this.execute(node.children[0]) - this.execute(node.children[1])) < Mat.eps;
                            break;
                        case 'op_gt':
                            ret = this.execute(node.children[0]) > this.execute(node.children[1]);
                            break;
                        case 'op_lt':
                            ret = this.execute(node.children[0]) < this.execute(node.children[1]);
                            break;
                        case 'op_geq':
                            ret = this.execute(node.children[0]) >= this.execute(node.children[1]);
                            break;
                        case 'op_leq':
                            ret = this.execute(node.children[0]) <= this.execute(node.children[1]);
                            break;
                        case 'op_or':
                            ret = this.execute(node.children[0]) || this.execute(node.children[1]);
                            break;
                        case 'op_and':
                            ret = this.execute(node.children[0]) && this.execute(node.children[1]);
                            break;
                        case 'op_not':
                            ret = !this.execute(node.children[0]);
                            break;
                        case 'op_add':
                            ret = this.add(this.execute(node.children[0]), this.execute(node.children[1]));
                            break;
                        case 'op_sub':
                            ret = this.sub(this.execute(node.children[0]), this.execute(node.children[1]));
                            break;
                        case 'op_div':
                            ret = this.div(this.execute(node.children[0]), this.execute(node.children[1]));
                            break;
                        case 'op_mod':
                            // use mathematical modulo, JavaScript implements the symmetric modulo.
                            ret = this.mod(this.execute(node.children[0]), this.execute(node.children[1]), true);
                            break;
                        case 'op_mul':
                            ret = this.mul(this.execute(node.children[0]), this.execute(node.children[1]));
                            break;
                        case 'op_exp':
                            ret = this.pow(this.execute(node.children[0]), this.execute(node.children[1]));
                            break;
                        case 'op_neg':
                            ret = this.neg(this.execute(node.children[0]));
                            break;
                    }
                    break;

                case 'node_var':
                    // node._isFunctionName is set in execute: at op_execfun.
                    ret = this.getvar(node.value, false, node._isFunctionName);
                    break;

                case 'node_const':
                    if (node.value === null) {
                        ret = null;
                    } else {
                        ret = Number(node.value);
                    }
                    break;
=======
                        // check for the function in the variable table
                        if (typeof fun === 'function' && !fun.creator) {
                            ret = fun.apply(sc, parents);
                        } else if (typeof fun === 'function' && !!fun.creator) {
                            e = this.line;

                            // creator methods are the only ones that take properties, hence this special case
                            try {
                                ret = fun(parents, attr);
                                ret.jcLineStart = e;
                                ret.jcLineEnd = node.eline;

                                for (i = e; i <= node.line; i++) {
                                    this.lineToElement[i] = ret;
                                }

                                ret.debugParents = this.dpstack[this.pscope];
                            } catch (ex) {
                                this._error(ex.toString());
                            }
                        } else {
                            this._error('Function \'' + fun + '\' is undefined.');
                        }

                        // clear parameter stack
                        this.dpstack.pop();
                        this.pscope--;
                        break;
                    case 'op_property':
                        e = this.execute(node.children[0]);
                        v = node.children[1];

                        ret = this.resolveProperty(e, v, false);

                        // set the scope, in case this is a method the user wants to call
                        if (Type.exists(ret)) {
                            ret.sc = e;
                        }

                        break;
                    case 'op_use':
                        this._warn('Use of the \'use\' operator is deprecated.');
                        this.use(node.children[0].toString());
                        break;
                    case 'op_delete':
                        this._warn('Use of the \'delete\' operator is deprecated. Please use the remove() function.');
                        v = this.getvar(node.children[0]);
                        ret = this.del(v);
                        break;
                    case 'op_eq':
                        // == is intentional
                        /*jslint eqeq:true*/
                        ret = this.execute(node.children[0]) == this.execute(node.children[1]);
                        /*jslint eqeq:false*/
                        break;
                    case 'op_neq':
                        // != is intentional
                        /*jslint eqeq:true*/
                        ret = this.execute(node.children[0]) != this.execute(node.children[1]);
                        /*jslint eqeq:true*/
                        break;
                    case 'op_approx':
                        ret = Math.abs(this.execute(node.children[0]) - this.execute(node.children[1])) < Mat.eps;
                        break;
                    case 'op_gt':
                        ret = this.execute(node.children[0]) > this.execute(node.children[1]);
                        break;
                    case 'op_lt':
                        ret = this.execute(node.children[0]) < this.execute(node.children[1]);
                        break;
                    case 'op_geq':
                        ret = this.execute(node.children[0]) >= this.execute(node.children[1]);
                        break;
                    case 'op_leq':
                        ret = this.execute(node.children[0]) <= this.execute(node.children[1]);
                        break;
                    case 'op_or':
                        ret = this.execute(node.children[0]) || this.execute(node.children[1]);
                        break;
                    case 'op_and':
                        ret = this.execute(node.children[0]) && this.execute(node.children[1]);
                        break;
                    case 'op_not':
                        ret = !this.execute(node.children[0]);
                        break;
                    case 'op_add':
                        ret = this.add(this.execute(node.children[0]), this.execute(node.children[1]));
                        break;
                    case 'op_sub':
                        ret = this.sub(this.execute(node.children[0]), this.execute(node.children[1]));
                        break;
                    case 'op_div':
                        ret = this.div(this.execute(node.children[0]), this.execute(node.children[1]));
                        break;
                    case 'op_mod':
                        // use mathematical modulo, JavaScript implements the symmetric modulo.
                        ret = this.mod(this.execute(node.children[0]), this.execute(node.children[1]), true);
                        break;
                    case 'op_mul':
                        ret = this.mul(this.execute(node.children[0]), this.execute(node.children[1]));
                        break;
                    case 'op_exp':
                        ret = this.pow(this.execute(node.children[0]), this.execute(node.children[1]));
                        break;
                    case 'op_neg':
                        ret = this.neg(this.execute(node.children[0]));
                        break;
                }
                break;

            case 'node_var':
                // node._isFunctionName is set in execute: at op_execfun.
                ret = this.getvar(node.value, false, node._isFunctionName);
                break;

            case 'node_const':
                if (node.value === null) {
                    ret = null;
                } else {
                    ret = Number(node.value);
                }
                break;
>>>>>>> f94ed867

                case 'node_const_bool':
                    ret = node.value;
                    break;

<<<<<<< HEAD
                case 'node_str':
                    //ret = node.value.replace(/\\'/, "'").replace(/\\"/, '"').replace(/\\\\/, '\\');
                    /*jslint regexp:true*/
                    ret = node.value.replace(/\\(.)/g, '$1'); // Remove backslash, important in JessieCode tags
                    /*jslint regexp:false*/
                    break;
            }
=======
            case 'node_str':
                //ret = node.value.replace(/\\'/, "'").replace(/\\"/, '"').replace(/\\\\/, '\\');
                /*jslint regexp:true*/
                ret = node.value.replace(/\\(.)/g, '$1'); // Remove backslash, important in JessieCode tags
                /*jslint regexp:false*/
                break;
        }
>>>>>>> f94ed867

        return ret;
    },

    /**
     * Compiles a parse tree back to JessieCode.
     * @param {Object} node
     * @param {Boolean} [js=false] Compile either to JavaScript or back to JessieCode (required for the UI).
     * @returns Something
     * @private
     */
    compile: function (node, js) {
        var e, i, list, scope,
            ret = '';

<<<<<<< HEAD
            switch (node.type) {
                case 'node_op':
                    switch (node.value) {
                        case 'op_none':
                            if (node.children[0]) {
                                ret = this.compile(node.children[0], js);
                            }
                            if (node.children[1]) {
                                ret += this.compile(node.children[1], js);
                            }
                            break;
                        case 'op_assign':
                            //e = this.compile(node.children[0], js);
                            if (js) {
                                e = this.getLHSCompiler(node.children[0], js);
                                if (Type.isArray(e)) {
                                    ret = '$jc$.setProp(' + e[0] + ', ' + e[1] + ', ' + this.compile(node.children[1], js) + ');\n';
                                } else {
                                    if (this.isLocalVariable(e) !== this.scope) {
                                        this.scope.locals[e] = true;
                                    }
                                    ret = '$jc$.scopes[' + this.scope.id + '].locals[\'' + e + '\'] = ' + this.compile(node.children[1], js) + ';\n';
                                }
                            } else {
                                e = this.compile(node.children[0]);
                                ret = e + ' = ' + this.compile(node.children[1], js) + ';\n';
                            }
                            break;
                        case 'op_if':
                            ret = ' if (' + this.compile(node.children[0], js) + ') ' + this.compile(node.children[1], js);
                            break;
                        case 'op_if_else':
                            ret = ' if (' + this.compile(node.children[0], js) + ')' + this.compile(node.children[1], js);
                            ret += ' else ' + this.compile(node.children[2], js);
                            break;
                        case 'op_conditional':
                            ret = '((' + this.compile(node.children[0], js) + ')?(' + this.compile(node.children[1], js);
                            ret += '):(' + this.compile(node.children[2], js) + '))';
                            break;
                        case 'op_while':
                            ret = ' while (' + this.compile(node.children[0], js) + ') {\n' + this.compile(node.children[1], js) + '}\n';
                            break;
                        case 'op_do':
                            ret = ' do {\n' + this.compile(node.children[0], js) + '} while (' + this.compile(node.children[1], js) + ');\n';
                            break;
                        case 'op_for':
                            //ret = ' for (' + this.compile(node.children[0], js) + '; ' + this.compile(node.children[1], js) + '; ' + this.compile(node.children[2], js) + ') {\n' + this.compile(node.children[3], js) + '\n}\n';
                            ret = ' for (' + this.compile(node.children[0], js) +               // Assignment ends with ";"
                                this.compile(node.children[1], js) + '; ' +         // Logical test comes without ";"
                                this.compile(node.children[2], js).slice(0, -2) +   // Counting comes with ";" which has to be removed
                                ') {\n' + this.compile(node.children[3], js) + '\n}\n';
                            break;
                        case 'op_proplst':
                            if (node.children[0]) {
                                ret = this.compile(node.children[0], js) + ', ';
                            }

                            ret += this.compile(node.children[1], js);
                            break;
                        case 'op_prop':
                            // child 0: Identifier
                            // child 1: Value
                            ret = node.children[0] + ': ' + this.compile(node.children[1], js);
                            break;
                        case 'op_emptyobject':
                            ret = js ? '{}' : '<< >>';
                            break;
                        case 'op_proplst_val':
                            ret = this.compile(node.children[0], js);
                            break;
                        case 'op_array':
                            list = [];
                            for (i = 0; i < node.children[0].length; i++) {
                                list.push(this.compile(node.children[0][i], js));
                            }
                            ret = '[' + list.join(', ') + ']';
                            break;
                        case 'op_extvalue':
                            ret = this.compile(node.children[0], js) + '[' + this.compile(node.children[1], js) + ']';
                            break;
                        case 'op_return':
                            ret = ' return ' + this.compile(node.children[0], js) + ';\n';
                            break;
                        case 'op_map':
                            if (!node.children[1].isMath && node.children[1].type !== 'node_var') {
                                this._error('compile: In a map only function calls and mathematical expressions are allowed.');
                            }

                            list = node.children[0];
                            if (js) {
                                ret = ' $jc$.makeMap(function (' + list.join(', ') + ') { return ' + this.compile(node.children[1], js) + '; })';
                            } else {
                                ret = 'map (' + list.join(', ') + ') -> ' + this.compile(node.children[1], js);
                            }

                            break;
                        case 'op_function':
                            list = node.children[0];
                            scope = this.pushScope(list);
                            if (js) {
                                ret = this.functionCodeJS(node);
                            } else {
                                ret = ' function (' + list.join(', ') + ') ' + this.compile(node.children[1], js);
                            }
                            this.popScope();
                            break;
                        case 'op_execfunmath':
                            console.log('op_execfunmath: TODO');
                            ret = '-1';
                            break;
                        case 'op_execfun':
                            // parse the properties only if given
                            if (node.children[2]) {
                                list = [];
                                for (i = 0; i < node.children[2].length; i++) {
                                    list.push(this.compile(node.children[2][i], js));
                                }

                                if (js) {
                                    e = '$jc$.mergeAttributes(' + list.join(', ') + ')';
                                } else {
                                    e = list.join(', ');
                                }
                            }
                            node.children[0].withProps = !!node.children[2];
                            list = [];
                            for (i = 0; i < node.children[1].length; i++) {
                                list.push(this.compile(node.children[1][i], js));
                            }
                            ret = this.compile(node.children[0], js) + '(' + list.join(', ') + (node.children[2] && js ? ', ' + e : '') + ')' + (node.children[2] && !js ? e : '');
                            if (js) {
                                // Inserting a newline here allows simulataneously
                                // - procedural calls like Q.moveTo(...); and
                                // - function calls in expressions like log(x) + 1;
                                // Problem: procedural calls will not be ended by a semicolon.
                                ret += '\n';
                            }

                            // save us a function call when compiled to javascript
                            if (js && node.children[0].value === '$') {
                                ret = '$jc$.board.objects[' + this.compile(node.children[1][0], js) + ']';
                            }
                            break;
                        case 'op_property':
                            if (js && node.children[1] !== 'X' && node.children[1] !== 'Y') {
                                ret = '$jc$.resolveProperty(' + this.compile(node.children[0], js) + ', \'' + node.children[1] + '\', true)';
                            } else {
                                ret = this.compile(node.children[0], js) + '.' + node.children[1];
                            }
                            break;
                        case 'op_use':
                            this._warn('Use of the \'use\' operator is deprecated.');
                            if (js) {
                                ret = '$jc$.use(\'';
                            } else {
                                ret = 'use(\'';
                            }

                            ret += node.children[0].toString() + '\');';
                            break;
                        case 'op_delete':
                            this._warn('Use of the \'delete\' operator is deprecated. Please use the remove() function.');
                            if (js) {
                                ret = '$jc$.del(';
                            } else {
                                ret = 'remove(';
                            }

                            ret += this.compile(node.children[0], js) + ')';
                            break;
                        case 'op_eq':
                            ret = '(' + this.compile(node.children[0], js) + ' === ' + this.compile(node.children[1], js) + ')';
                            break;
                        case 'op_neq':
                            ret = '(' + this.compile(node.children[0], js) + ' !== ' + this.compile(node.children[1], js) + ')';
                            break;
                        case 'op_approx':
                            ret = '(' + this.compile(node.children[0], js) + ' ~= ' + this.compile(node.children[1], js) + ')';
                            break;
                        case 'op_gt':
                            if (js) {
                                ret = '$jc$.gt(' + this.compile(node.children[0], js) + ', ' + this.compile(node.children[1], js) + ')';
                            } else {
                                ret = '(' + this.compile(node.children[0], js) + ' > ' + this.compile(node.children[1], js) + ')';
                            }
                            break;
                        case 'op_lt':
                            if (js) {
                                ret = '$jc$.lt(' + this.compile(node.children[0], js) + ', ' + this.compile(node.children[1], js) + ')';
                            } else {
                                ret = '(' + this.compile(node.children[0], js) + ' < ' + this.compile(node.children[1], js) + ')';
                            }
                            break;
                        case 'op_geq':
                            if (js) {
                                ret = '$jc$.geq(' + this.compile(node.children[0], js) + ', ' + this.compile(node.children[1], js) + ')';
                            } else {
                                ret = '(' + this.compile(node.children[0], js) + ' >= ' + this.compile(node.children[1], js) + ')';
                            }
                            break;
                        case 'op_leq':
                            if (js) {
                                ret = '$jc$.leq(' + this.compile(node.children[0], js) + ', ' + this.compile(node.children[1], js) + ')';
                            } else {
                                ret = '(' + this.compile(node.children[0], js) + ' <= ' + this.compile(node.children[1], js) + ')';
                            }
                            break;
                        case 'op_or':
                            ret = '(' + this.compile(node.children[0], js) + ' || ' + this.compile(node.children[1], js) + ')';
                            break;
                        case 'op_and':
                            ret = '(' + this.compile(node.children[0], js) + ' && ' + this.compile(node.children[1], js) + ')';
                            break;
                        case 'op_not':
                            ret = '!(' + this.compile(node.children[0], js) + ')';
                            break;
                        case 'op_add':
                            if (js) {
                                ret = '$jc$.add(' + this.compile(node.children[0], js) + ', ' + this.compile(node.children[1], js) + ')';
                            } else {
                                ret = '(' + this.compile(node.children[0], js) + ' + ' + this.compile(node.children[1], js) + ')';
                            }
                            break;
                        case 'op_sub':
                            if (js) {
                                ret = '$jc$.sub(' + this.compile(node.children[0], js) + ', ' + this.compile(node.children[1], js) + ')';
                            } else {
                                ret = '(' + this.compile(node.children[0], js) + ' - ' + this.compile(node.children[1], js) + ')';
                            }
                            break;
                        case 'op_div':
                            if (js) {
                                ret = '$jc$.div(' + this.compile(node.children[0], js) + ', ' + this.compile(node.children[1], js) + ')';
                            } else {
                                ret = '(' + this.compile(node.children[0], js) + ' / ' + this.compile(node.children[1], js) + ')';
                            }
                            break;
                        case 'op_mod':
                            if (js) {
                                ret = '$jc$.mod(' + this.compile(node.children[0], js) + ', ' + this.compile(node.children[1], js) + ', true)';
                            } else {
                                ret = '(' + this.compile(node.children[0], js) + ' % ' + this.compile(node.children[1], js) + ')';
                            }
                            break;
                        case 'op_mul':
                            if (js) {
                                ret = '$jc$.mul(' + this.compile(node.children[0], js) + ', ' + this.compile(node.children[1], js) + ')';
                            } else {
                                ret = '(' + this.compile(node.children[0], js) + ' * ' + this.compile(node.children[1], js) + ')';
                            }
                            break;
                        case 'op_exp':
                            if (js) {
                                ret = '$jc$.pow(' + this.compile(node.children[0], js) + ', ' + this.compile(node.children[1], js) + ')';
                            } else {
                                ret = '(' + this.compile(node.children[0], js) + '^' + this.compile(node.children[1], js) + ')';
                            }
                            break;
                        case 'op_neg':
                            if (js) {
                                ret = '$jc$.neg(' + this.compile(node.children[0], js) + ')';
                            } else {
                                ret = '(-' + this.compile(node.children[0], js) + ')';
                            }
                            break;
                    }
                    break;

                case 'node_var':
                    if (js) {
                        ret = this.getvarJS(node.value, false, node.withProps);
                    } else {
                        ret = node.value;
                    }
                    break;
=======
        if (!Type.exists(js)) {
            js = false;
        }

        if (!node) {
            return ret;
        }

        switch (node.type) {
            case 'node_op':
                switch (node.value) {
                    case 'op_none':
                        if (node.children[0]) {
                            ret = this.compile(node.children[0], js);
                        }
                        if (node.children[1]) {
                            ret += this.compile(node.children[1], js);
                        }
                        break;
                    case 'op_assign':
                        //e = this.compile(node.children[0], js);
                        if (js) {
                            e = this.getLHSCompiler(node.children[0], js);
                            if (Type.isArray(e)) {
                                ret = '$jc$.setProp(' + e[0] + ', ' + e[1] + ', ' + this.compile(node.children[1], js) + ');\n';
                            } else {
                                if (this.isLocalVariable(e) !== this.scope) {
                                    this.scope.locals[e] = true;
                                }
                                ret = '$jc$.scopes[' + this.scope.id + '].locals[\'' + e + '\'] = ' + this.compile(node.children[1], js) + ';\n';
                            }
                        } else {
                            e = this.compile(node.children[0]);
                            ret = e + ' = ' + this.compile(node.children[1], js) + ';\n';
                        }
                        break;
                    case 'op_if':
                        ret = ' if (' + this.compile(node.children[0], js) + ') ' + this.compile(node.children[1], js);
                        break;
                    case 'op_if_else':
                        ret = ' if (' + this.compile(node.children[0], js) + ')' + this.compile(node.children[1], js);
                        ret += ' else ' + this.compile(node.children[2], js);
                        break;
                    case 'op_conditional':
                        ret = '((' + this.compile(node.children[0], js) + ')?(' + this.compile(node.children[1], js);
                        ret += '):(' + this.compile(node.children[2], js) + '))';
                        break;
                    case 'op_while':
                        ret = ' while (' + this.compile(node.children[0], js) + ') {\n' + this.compile(node.children[1], js) + '}\n';
                        break;
                    case 'op_do':
                        ret = ' do {\n' + this.compile(node.children[0], js) + '} while (' + this.compile(node.children[1], js) + ');\n';
                        break;
                    case 'op_for':
                        //ret = ' for (' + this.compile(node.children[0], js) + '; ' + this.compile(node.children[1], js) + '; ' + this.compile(node.children[2], js) + ') {\n' + this.compile(node.children[3], js) + '\n}\n';
                        ret = ' for (' + this.compile(node.children[0], js) +               // Assignment ends with ";"
                            this.compile(node.children[1], js) + '; ' +         // Logical test comes without ";"
                            this.compile(node.children[2], js).slice(0, -2) +   // Counting comes with ";" which has to be removed
                            ') {\n' + this.compile(node.children[3], js) + '\n}\n';
                        break;
                    case 'op_proplst':
                        if (node.children[0]) {
                            ret = this.compile(node.children[0], js) + ', ';
                        }

                        ret += this.compile(node.children[1], js);
                        break;
                    case 'op_prop':
                        // child 0: Identifier
                        // child 1: Value
                        ret = node.children[0] + ': ' + this.compile(node.children[1], js);
                        break;
                    case 'op_emptyobject':
                        ret = js ? '{}' : '<< >>';
                        break;
                    case 'op_proplst_val':
                        ret = this.compile(node.children[0], js);
                        break;
                    case 'op_array':
                        list = [];
                        for (i = 0; i < node.children[0].length; i++) {
                            list.push(this.compile(node.children[0][i], js));
                        }
                        ret = '[' + list.join(', ') + ']';
                        break;
                    case 'op_extvalue':
                        ret = this.compile(node.children[0], js) + '[' + this.compile(node.children[1], js) + ']';
                        break;
                    case 'op_return':
                        ret = ' return ' + this.compile(node.children[0], js) + ';\n';
                        break;
                    case 'op_map':
                        if (!node.children[1].isMath && node.children[1].type !== 'node_var') {
                            this._error('compile: In a map only function calls and mathematical expressions are allowed.');
                        }

                        list = node.children[0];
                        if (js) {
                            ret = ' $jc$.makeMap(function (' + list.join(', ') + ') { return ' + this.compile(node.children[1], js) + '; })';
                        } else {
                            ret = 'map (' + list.join(', ') + ') -> ' + this.compile(node.children[1], js);
                        }

                        break;
                    case 'op_function':
                        list = node.children[0];
                        scope = this.pushScope(list);
                        if (js) {
                            ret = this.functionCodeJS(node);
                        } else {
                            ret = ' function (' + list.join(', ') + ') ' + this.compile(node.children[1], js);
                        }
                        this.popScope();
                        break;
                    case 'op_execfunmath':
                        console.log('op_execfunmath: TODO');
                        ret = '-1';
                        break;
                    case 'op_execfun':
                        // parse the properties only if given
                        if (node.children[2]) {
                            list = [];
                            for (i = 0; i < node.children[2].length; i++) {
                                list.push(this.compile(node.children[2][i], js));
                            }

                            if (js) {
                                e = '$jc$.mergeAttributes(' + list.join(', ') + ')';
                            } else {
                                e = list.join(', ');
                            }
                        }
                        node.children[0].withProps = !!node.children[2];
                        list = [];
                        for (i = 0; i < node.children[1].length; i++) {
                            list.push(this.compile(node.children[1][i], js));
                        }
                        ret = this.compile(node.children[0], js) + '(' + list.join(', ') + (node.children[2] && js ? ', ' + e : '') + ')' + (node.children[2] && !js ? ' ' + e : '');
                        if (js) {
                            // Inserting a newline here allows simulataneously
                            // - procedural calls like Q.moveTo(...); and
                            // - function calls in expressions like log(x) + 1;
                            // Problem: procedural calls will not be ended by a semicolon.
                            ret += '\n';
                        }

                        // save us a function call when compiled to javascript
                        if (js && node.children[0].value === '$') {
                            ret = '$jc$.board.objects[' + this.compile(node.children[1][0], js) + ']';
                        }
                        break;
                    case 'op_property':
                        if (js && node.children[1] !== 'X' && node.children[1] !== 'Y') {
                            ret = '$jc$.resolveProperty(' + this.compile(node.children[0], js) + ', \'' + node.children[1] + '\', true)';
                        } else {
                            ret = this.compile(node.children[0], js) + '.' + node.children[1];
                        }
                        break;
                    case 'op_use':
                        this._warn('Use of the \'use\' operator is deprecated.');
                        if (js) {
                            ret = '$jc$.use(\'';
                        } else {
                            ret = 'use(\'';
                        }

                        ret += node.children[0].toString() + '\');';
                        break;
                    case 'op_delete':
                        this._warn('Use of the \'delete\' operator is deprecated. Please use the remove() function.');
                        if (js) {
                            ret = '$jc$.del(';
                        } else {
                            ret = 'remove(';
                        }

                        ret += this.compile(node.children[0], js) + ')';
                        break;
                    case 'op_eq':
                        ret = '(' + this.compile(node.children[0], js) + ' === ' + this.compile(node.children[1], js) + ')';
                        break;
                    case 'op_neq':
                        ret = '(' + this.compile(node.children[0], js) + ' !== ' + this.compile(node.children[1], js) + ')';
                        break;
                    case 'op_approx':
                        ret = '(' + this.compile(node.children[0], js) + ' ~= ' + this.compile(node.children[1], js) + ')';
                        break;
                    case 'op_gt':
                        if (js) {
                            ret = '$jc$.gt(' + this.compile(node.children[0], js) + ', ' + this.compile(node.children[1], js) + ')';
                        } else {
                            ret = '(' + this.compile(node.children[0], js) + ' > ' + this.compile(node.children[1], js) + ')';
                        }
                        break;
                    case 'op_lt':
                        if (js) {
                            ret = '$jc$.lt(' + this.compile(node.children[0], js) + ', ' + this.compile(node.children[1], js) + ')';
                        } else {
                            ret = '(' + this.compile(node.children[0], js) + ' < ' + this.compile(node.children[1], js) + ')';
                        }
                        break;
                    case 'op_geq':
                        if (js) {
                            ret = '$jc$.geq(' + this.compile(node.children[0], js) + ', ' + this.compile(node.children[1], js) + ')';
                        } else {
                            ret = '(' + this.compile(node.children[0], js) + ' >= ' + this.compile(node.children[1], js) + ')';
                        }
                        break;
                    case 'op_leq':
                        if (js) {
                            ret = '$jc$.leq(' + this.compile(node.children[0], js) + ', ' + this.compile(node.children[1], js) + ')';
                        } else {
                            ret = '(' + this.compile(node.children[0], js) + ' <= ' + this.compile(node.children[1], js) + ')';
                        }
                        break;
                    case 'op_or':
                        ret = '(' + this.compile(node.children[0], js) + ' || ' + this.compile(node.children[1], js) + ')';
                        break;
                    case 'op_and':
                        ret = '(' + this.compile(node.children[0], js) + ' && ' + this.compile(node.children[1], js) + ')';
                        break;
                    case 'op_not':
                        ret = '!(' + this.compile(node.children[0], js) + ')';
                        break;
                    case 'op_add':
                        if (js) {
                            ret = '$jc$.add(' + this.compile(node.children[0], js) + ', ' + this.compile(node.children[1], js) + ')';
                        } else {
                            ret = '(' + this.compile(node.children[0], js) + ' + ' + this.compile(node.children[1], js) + ')';
                        }
                        break;
                    case 'op_sub':
                        if (js) {
                            ret = '$jc$.sub(' + this.compile(node.children[0], js) + ', ' + this.compile(node.children[1], js) + ')';
                        } else {
                            ret = '(' + this.compile(node.children[0], js) + ' - ' + this.compile(node.children[1], js) + ')';
                        }
                        break;
                    case 'op_div':
                        if (js) {
                            ret = '$jc$.div(' + this.compile(node.children[0], js) + ', ' + this.compile(node.children[1], js) + ')';
                        } else {
                            ret = '(' + this.compile(node.children[0], js) + ' / ' + this.compile(node.children[1], js) + ')';
                        }
                        break;
                    case 'op_mod':
                        if (js) {
                            ret = '$jc$.mod(' + this.compile(node.children[0], js) + ', ' + this.compile(node.children[1], js) + ', true)';
                        } else {
                            ret = '(' + this.compile(node.children[0], js) + ' % ' + this.compile(node.children[1], js) + ')';
                        }
                        break;
                    case 'op_mul':
                        if (js) {
                            ret = '$jc$.mul(' + this.compile(node.children[0], js) + ', ' + this.compile(node.children[1], js) + ')';
                        } else {
                            ret = '(' + this.compile(node.children[0], js) + ' * ' + this.compile(node.children[1], js) + ')';
                        }
                        break;
                    case 'op_exp':
                        if (js) {
                            ret = '$jc$.pow(' + this.compile(node.children[0], js) + ', ' + this.compile(node.children[1], js) + ')';
                        } else {
                            ret = '(' + this.compile(node.children[0], js) + '^' + this.compile(node.children[1], js) + ')';
                        }
                        break;
                    case 'op_neg':
                        if (js) {
                            ret = '$jc$.neg(' + this.compile(node.children[0], js) + ')';
                        } else {
                            ret = '(-' + this.compile(node.children[0], js) + ')';
                        }
                        break;
                }
                break;
>>>>>>> f94ed867

                case 'node_const':
                    ret = node.value;
                    break;

                case 'node_const_bool':
                    ret = node.value;
                    break;

<<<<<<< HEAD
                case 'node_str':
                    ret = '\'' + node.value + '\'';
                    break;
            }

            if (node.needsBrackets) {
                if (js) {
                    ret = '{\n' + ret + '\n}\n';
                } else {
                    ret = '<< ' + ret + ' >>';
                }
=======
            case 'node_str':
                ret = '\'' + node.value + '\'';
                break;
        }

        if (node.needsBrackets) {
            if (js) {
                ret = '{\n' + ret + '\n}\n';
            } else {
                ret = '<< ' + ret + ' >>';
>>>>>>> f94ed867
            }
        }

<<<<<<< HEAD
            return ret;
        },

        /**
         * This is used as the global getName() function.
         * @param {JXG.GeometryElement} obj
         * @param {Boolean} useId
         * @returns {String}
         */
        getName: function (obj, useId) {
            var name = '';

            if (Type.exists(obj) && Type.exists(obj.getName)) {
                name = obj.getName();
                if ((!Type.exists(name) || name === '') && !!useId) {
                    name = obj.id;
                }
            } else if (!!useId) {
=======
        return ret;
    },

    /**
     * This is used as the global getName() function.
     * @param {JXG.GeometryElement} obj
     * @param {Boolean} useId
     * @returns {String}
     */
    getName: function (obj, useId) {
        var name = '';

        if (Type.exists(obj) && Type.exists(obj.getName)) {
            name = obj.getName();
            if ((!Type.exists(name) || name === '') && !!useId) {
>>>>>>> f94ed867
                name = obj.id;
            }
        } else if (!!useId) {
            name = obj.id;
        }

        return name;
    },

<<<<<<< HEAD
            return obj.Area();
        },

        /**
         * This is used as the global perimeter() function.
         * @param {JXG.Circle|JXG.Polygon} obj
         * @returns {Number}
         */
        perimeter: function (obj) {
            if (!Type.exists(obj) || !Type.exists(obj.Perimeter)) {
                this._error('Error: Can\'t calculate perimeter.');
            }

            return obj.Perimeter();
        },

        /**
         * This is used as the global dist() function.
         * @param {JXG.Point} p1
         * @param {JXG.Point} p2
         * @returns {Number}
         */
        dist: function (p1, p2) {
            if (!Type.exists(p1) || !Type.exists(p1.Dist)) {
                this._error('Error: Can\'t calculate distance.');
            }
=======
    /**
     * This is used as the global X() function.
     * @param {JXG.Point|JXG.Text} e
     * @returns {Number}
     */
    X: function (e) {
        return e.X();
    },
>>>>>>> f94ed867

    /**
     * This is used as the global Y() function.
     * @param {JXG.Point|JXG.Text} e
     * @returns {Number}
     */
    Y: function (e) {
        return e.Y();
    },

    /**
     * This is used as the global V() function.
     * @param {Glider|Slider} e
     * @returns {Number}
     */
    V: function (e) {
        return e.Value();
    },

    /**
     * This is used as the global L() function.
     * @param {JXG.Line} e
     * @returns {Number}
     */
    L: function (e) {
        return e.L();
    },

    /**
     * This is used as the global area() function.
     * @param {JXG.Circle|JXG.Polygon} obj
     * @returns {Number}
     */
    area: function (obj) {
        if (!Type.exists(obj) || !Type.exists(obj.Area)) {
            this._error('Error: Can\'t calculate area.');
        }

        return obj.Area();
    },

    /**
     * This is used as the global dist() function.
     * @param {JXG.Point} p1
     * @param {JXG.Point} p2
     * @returns {Number}
     */
    dist: function (p1, p2) {
        if (!Type.exists(p1) || !Type.exists(p1.Dist)) {
            this._error('Error: Can\'t calculate distance.');
        }

        return p1.Dist(p2);
    },

    /**
     * This is used as the global radius() function.
     * @param {JXG.Circle|Sector} obj
     * @returns {Number}
     */
    radius: function (obj) {
        if (!Type.exists(obj) || !Type.exists(obj.Radius)) {
            this._error('Error: Can\'t calculate radius.');
        }

        return obj.Radius();
    },

    /**
     * + operator implementation
     * @param {Number|Array|JXG.Point} a
     * @param {Number|Array|JXG.Point} b
     * @returns {Number|Array}
     */
    add: function (a, b) {
        var i, len, res;

        a = Type.evalSlider(a);
        b = Type.evalSlider(b);

        if (Interval.isInterval(a) || Interval.isInterval(b)) {
            res = Interval.add(a, b);
        } else if (Type.isArray(a) && Type.isArray(b)) {
            len = Math.min(a.length, b.length);
            res = [];

            for (i = 0; i < len; i++) {
                res[i] = a[i] + b[i];
            }
        } else if (Type.isNumber(a) && Type.isNumber(b)) {
            res = a + b;
        } else if (Type.isString(a) || Type.isString(b)) {
            res = a.toString() + b.toString();
        } else {
            this._error('Operation + not defined on operands ' + typeof a + ' and ' + typeof b);
        }

        return res;
    },

    /**
     * - operator implementation
     * @param {Number|Array|JXG.Point} a
     * @param {Number|Array|JXG.Point} b
     * @returns {Number|Array}
     */
    sub: function (a, b) {
        var i, len, res;

        a = Type.evalSlider(a);
        b = Type.evalSlider(b);

        if (Interval.isInterval(a) || Interval.isInterval(b)) {
            res = Interval.sub(a, b);
        } else if (Type.isArray(a) && Type.isArray(b)) {
            len = Math.min(a.length, b.length);
            res = [];

            for (i = 0; i < len; i++) {
                res[i] = a[i] - b[i];
            }
        } else if (Type.isNumber(a) && Type.isNumber(b)) {
            res = a - b;
        } else {
            this._error('Operation - not defined on operands ' + typeof a + ' and ' + typeof b);
        }

        return res;
    },

    /**
     * unary - operator implementation
     * @param {Number|Array|JXG.Point} a
     * @returns {Number|Array}
     */
    neg: function (a) {
        var i, len, res;

        a = Type.evalSlider(a);

        if (Interval.isInterval(a)) {
            res = Interval.negative(a);
        } else if (Type.isArray(a)) {
            len = a.length;
            res = [];

            for (i = 0; i < len; i++) {
                res[i] = -a[i];
            }
        } else if (Type.isNumber(a)) {
            res = -a;
        } else {
            this._error('Unary operation - not defined on operand ' + typeof a);
        }

        return res;
    },

    /**
     * Multiplication of vectors and numbers
     * @param {Number|Array} a
     * @param {Number|Array} b
     * @returns {Number|Array} (Inner) product of the given input values.
     */
    mul: function (a, b) {
        var i, len, res;

        a = Type.evalSlider(a);
        b = Type.evalSlider(b);

        if (Type.isArray(a) && Type.isNumber(b)) {
            // swap b and a
            i = a;
            a = b;
            b = a;
        }

        if (Interval.isInterval(a) || Interval.isInterval(b)) {
            res = Interval.mul(a, b);
        } else if (Type.isArray(a) && Type.isArray(b)) {
            len = Math.min(a.length, b.length);
            res = Mat.innerProduct(a, b, len);
        } else if (Type.isNumber(a) && Type.isArray(b)) {
            len = b.length;
            res = [];

            for (i = 0; i < len; i++) {
                res[i] = a * b[i];
            }
        } else if (Type.isNumber(a) && Type.isNumber(b)) {
            res = a * b;
        } else {
            this._error('Operation * not defined on operands ' + typeof a + ' and ' + typeof b);
        }

        return res;
    },

    /**
     * Implementation of the / operator.
     * @param {Number|Array} a
     * @param {Number} b
     * @returns {Number|Array}
     */
    div: function (a, b) {
        var i, len, res;

        a = Type.evalSlider(a);
        b = Type.evalSlider(b);

        if (Interval.isInterval(a) || Interval.isInterval(b)) {
            res = Interval.div(a, b);
        } else if (Type.isArray(a) && Type.isNumber(b)) {
            len = a.length;
            res = [];

            for (i = 0; i < len; i++) {
                res[i] = a[i] / b;
            }
        } else if (Type.isNumber(a) && Type.isNumber(b)) {
            res = a / b;
        } else {
            this._error('Operation * not defined on operands ' + typeof a + ' and ' + typeof b);
        }

<<<<<<< HEAD
            return [];
        },

        /**
         * Import modules into a JessieCode script.
         * @param {String} module
         */
        importModule: function (module) {
            return priv.modules[module.toLowerCase()];
        },

        /**
         * Defines built in methods and constants.
         * @returns {Object} BuiltIn control object
         */
        defineBuiltIn: function () {
            var that = this,
                builtIn = {
                    PI: Math.PI,
                    EULER: Math.E,
                    D: that.DDD,
                    X: that.X,
                    Y: that.Y,
                    V: that.V,
                    L: that.L,

                    acosh: Mat.acosh,
                    acot: Mat.acot,
                    asinh: Mat.asinh,
                    binomial: Mat.binomial,
                    cbrt: Mat.cbrt,
                    cosh: Mat.cosh,
                    cot: Mat.cot,
                    deg: Geometry.trueAngle,
                    A: that.area,
                    area: that.area,
                    perimeter: that.perimeter,
                    dist: that.dist,
                    R: that.radius,
                    radius: that.radius,
                    erf: Mat.erf,
                    erfc: Mat.erfc,
                    erfi: Mat.erfi,
                    factorial: Mat.factorial,
                    gcd: Mat.gcd,
                    lb: Mat.log2,
                    lcm: Mat.lcm,
                    ld: Mat.log2,
                    lg: Mat.log10,
                    ln: Math.log,
                    log: Mat.log,
                    log10: Mat.log10,
                    log2: Mat.log2,
                    ndtr: Mat.ndtr,
                    ndtri: Mat.ndtri,
                    nthroot: Mat.nthroot,
                    pow: Mat.pow,
                    rad: Geometry.rad,
                    ratpow: Mat.ratpow,
                    trunc: Type.trunc,
                    sinh: Mat.sinh,

                    randint: that.randint,

                    IfThen: that.ifthen,
                    'import': that.importModule,
                    'use': that.use,
                    'remove': that.del,
                    '$': that.getElementById,
                    getName: that.getName,
                    name: that.getName,
                    '$board': that.board,
                    '$log': that.log,
                };

            // special scopes for factorial, deg, and rad
            builtIn.rad.sc = Geometry;
            builtIn.deg.sc = Geometry;
            builtIn.factorial.sc = Mat;

            // set the javascript equivalent for the builtIns
            // some of the anonymous functions should be replaced by global methods later on
            // EULER and PI don't get a source attribute - they will be lost anyways and apparently
            // some browser will throw an exception when a property is assigned to a primitive value.
            builtIn.X.src = '$jc$.X';
            builtIn.Y.src = '$jc$.Y';
            builtIn.V.src = '$jc$.V';
            builtIn.L.src = '$jc$.L';

            builtIn.acosh.src = 'JXG.Math.acosh';
            builtIn.acot.src = 'JXG.Math.acot';
            builtIn.asinh.src = 'JXG.Math.asinh';
            builtIn.binomial.src = 'JXG.Math.binomial';
            builtIn.cbrt.src = 'JXG.Math.cbrt';
            builtIn.cot.src = 'JXG.Math.cot';
            builtIn.cosh.src = 'JXG.Math.cosh';
            builtIn.deg.src = 'JXG.Math.Geometry.trueAngle';
            builtIn.erf.src = 'JXG.Math.erf';
            builtIn.erfc.src = 'JXG.Math.erfc';
            builtIn.erfi.src = 'JXG.Math.erfi';
            builtIn.A.src = '$jc$.area';
            builtIn.area.src = '$jc$.area';
            builtIn.perimeter.src = '$jc$.perimeter';
            builtIn.dist.src = '$jc$.dist';
            builtIn.R.src = '$jc$.radius';
            builtIn.radius.src = '$jc$.radius';
            builtIn.factorial.src = 'JXG.Math.factorial';
            builtIn.gcd.src = 'JXG.Math.gcd';
            builtIn.lb.src = 'JXG.Math.log2';
            builtIn.lcm.src = 'JXG.Math.lcm';
            builtIn.ld.src = 'JXG.Math.log2';
            builtIn.lg.src = 'JXG.Math.log10';
            builtIn.ln.src = 'Math.log';
            builtIn.log.src = 'JXG.Math.log';
            builtIn.log10.src = 'JXG.Math.log10';
            builtIn.log2.src = 'JXG.Math.log2';
            builtIn.ndtr.src = 'JXG.Math.ndtr';
            builtIn.ndtri.src = 'JXG.Math.ndtri';
            builtIn.nthroot.src = 'JXG.Math.nthroot';
            builtIn.pow.src = 'JXG.Math.pow';
            builtIn.rad.src = 'JXG.Math.Geometry.rad';
            builtIn.ratpow.src = 'JXG.Math.ratpow';
            builtIn.trunc.src = 'JXG.trunc';
            builtIn.sinh.src = 'JXG.Math.sinh';

            builtIn.randint.src = '$jc$.randint';

            builtIn['import'].src = '$jc$.importModule';
            builtIn.use.src = '$jc$.use';
            builtIn.remove.src = '$jc$.del';
            builtIn.IfThen.src = '$jc$.ifthen';
            // usually unused, see node_op > op_execfun
            builtIn.$.src = '(function (n) { return $jc$.board.select(n); })';
            builtIn.getName.src = '$jc$.getName';
            builtIn.name.src = '$jc$.getName';
            if (builtIn.$board) {
                builtIn.$board.src = '$jc$.board';
            }
            builtIn.$log.src = '$jc$.log';

            return builtIn;
        },

        /**
         * Returns information about the possible functions and constants.
         * @returns {Object}
         */
        getPossibleOperands: function () {
            var FORBIDDEN = ['E'],
                jessiecode = this.defineBuiltIn(),
                math = Math,
                jc, ma, merge,
                i, j, p, len, e,
                funcs, funcsJC, consts, operands,
                sort, pack;

            sort = function (a, b) {
                return a.toLowerCase().localeCompare(b.toLowerCase());
            };

            pack = function (name, origin) {
                var that = null;

                if (origin === 'jc') that = jessiecode[name];
                else if (origin === 'Math') that = math[name];
                else return;

                if (FORBIDDEN.indexOf(name) >= 0) {
                    return;
                } else if (JXG.isFunction(that)) {
                    return {
                        name: name,
                        type: 'function',
                        numParams: that.length,
                        origin: origin,
                    };
                } else if (JXG.isNumber(that)) {
                    return {
                        name: name,
                        type: 'constant',
                        value: that,
                        origin: origin,
                    };
                } else if (that !== undefined) {
                    console.error('undefined type', that);
                }
            };
=======
        return res;
    },

    /**
     * Implementation of the % operator.
     * @param {Number|Array} a
     * @param {Number} b
     * @returns {Number|Array}
     */
    mod: function (a, b) {
        var i, len, res;

        a = Type.evalSlider(a);
        b = Type.evalSlider(b);

        if (Interval.isInterval(a) || Interval.isInterval(b)) {
            return Interval.fmod(a, b);
        } else if (Type.isArray(a) && Type.isNumber(b)) {
            len = a.length;
            res = [];

            for (i = 0; i < len; i++) {
                res[i] = Mat.mod(a[i], b, true);
            }
        } else if (Type.isNumber(a) && Type.isNumber(b)) {
            res = Mat.mod(a, b, true);
        } else {
            this._error('Operation * not defined on operands ' + typeof a + ' and ' + typeof b);
        }

        return res;
    },

    /**
     * Pow function wrapper to allow direct usage of sliders.
     * @param {Number|Slider} a
     * @param {Number|Slider} b
     * @returns {Number}
     */
    pow: function (a, b) {
        a = Type.evalSlider(a);
        b = Type.evalSlider(b);
>>>>>>> f94ed867

        if (Interval.isInterval(a) || Interval.isInterval(b)) {
            return Interval.pow(a, b);
        }
        return Mat.pow(a, b);
    },

<<<<<<< HEAD
            while (i < jc.length || j < ma.length) {
                if (jc[i] === ma[j]) {
                    p = pack(ma[j], 'Math');
                    if (JXG.exists(p)) merge.push(p);
                    i++;
                    j++;
                } else if (!JXG.exists(ma[j]) || jc[i].toLowerCase().localeCompare(ma[j].toLowerCase()) < 0) {
                    p = pack(jc[i], 'jc');
                    if (JXG.exists(p)) merge.push(p);
                    i++;
                } else {
                    p = pack(ma[j], 'Math');
                    if (JXG.exists(p)) merge.push(p);
                    j++;
=======
    lt: function (a, b) {
        if (Interval.isInterval(a) || Interval.isInterval(b)) {
            return Interval.lt(a, b);
        }
        return a < b;
    },
    leq: function (a, b) {
        if (Interval.isInterval(a) || Interval.isInterval(b)) {
            return Interval.leq(a, b);
        }
        return a <= b;
    },
    gt: function (a, b) {
        if (Interval.isInterval(a) || Interval.isInterval(b)) {
            return Interval.gt(a, b);
        }
        return a > b;
    },
    geq: function (a, b) {
        if (Interval.isInterval(a) || Interval.isInterval(b)) {
            return Intervalt.geq(a, b);
        }
        return a >= b;
    },

    randint: function (min, max, step) {
        if (!Type.exists(step)) {
            step = 1;
        }
        return Math.round(Math.random() * (max - min) / step) * step + min;
    },

    DDD: function (f) {
        console.log('Dummy derivative function. This should never appear!');
    },

    /**
     * Implementation of the ?: operator
     * @param {Boolean} cond Condition
     * @param {*} v1
     * @param {*} v2
     * @returns {*} Either v1 or v2.
     */
    ifthen: function (cond, v1, v2) {
        if (cond) {
            return v1;
        }

        return v2;
    },

    /**
     * Implementation of the delete() builtin function
     * @param {JXG.GeometryElement} element
     */
    del: function (element) {
        if (typeof element === 'object' && JXG.exists(element.type) && JXG.exists(element.elementClass)) {
            this.board.removeObject(element);
        }
    },

    /**
     * Implementation of the use() builtin function
     * @param {String} board
     */
    use: function (board) {
        var b, ref,
            found = false;

        if (typeof board === 'string') {
            // search all the boards for the one with the appropriate container div
            for (b in JXG.boards) {
                if (JXG.boards.hasOwnProperty(b) && JXG.boards[b].container === board) {
                    ref = JXG.boards[b];
                    found = true;
                    break;
>>>>>>> f94ed867
                }
            }
        } else {
            ref = board;
            found = true;
        }

<<<<<<< HEAD
            funcs = [];
            funcsJC = [];
            consts = [];
            operands = {};
            len = merge.length;
            for (i = 0; i < len; i++) {
                e = merge[i];
                switch (e.type) {
                    case 'function':
                        funcs.push(e.name);
                        if (e.origin === 'jc')
                            funcsJC.push(e.name);
                        break;
                    case 'constant':
                        consts.push(e.name);
                        break;
                }
                operands[e.name] = e;
=======
        if (found) {
            this.board = ref;
            this.builtIn.$board = ref;
            this.builtIn.$board.src = '$jc$.board';
        } else {
            this._error('Board \'' + board + '\' not found!');
        }
    },

    /**
     * Find the first symbol to the given value from the given scope upwards.
     * @param v Value
     * @param {Number} [scope=-1] The scope, default is to start with current scope (-1).
     * @returns {Array} An array containing the symbol and the scope if a symbol could be found,
     * an empty array otherwise;
     */
    findSymbol: function (v, scope) {
        var i, s;

        scope = Type.def(scope, -1);

        if (scope === -1) {
            s = this.scope;
        } else {
            s = this.scopes[scope];
        }

        while (s !== null) {
            for (i in s.locals) {
                if (s.locals.hasOwnProperty(i) && s.locals[i] === v) {
                    return [i, s];
                }
>>>>>>> f94ed867
            }

            s = s.previous;
        }

        return [];
    },

    /**
     * Import modules into a JessieCode script.
     * @param {String} module
     */
    importModule: function (module) {
        return priv.modules[module.toLowerCase()];
    },

    /**
     * Defines built in methods and constants.
     * @returns {Object} BuiltIn control object
     */
    defineBuiltIn: function () {
        var that = this,
            builtIn = {
                PI: Math.PI,
                EULER: Math.E,
                D: that.DDD,
                X: that.X,
                Y: that.Y,
                V: that.V,
                L: that.L,

                acosh: Mat.acosh,
                acot: Mat.acot,
                asinh: Mat.asinh,
                binomial: Mat.binomial,
                cbrt: Mat.cbrt,
                cosh: Mat.cosh,
                cot: Mat.cot,
                deg: Geometry.trueAngle,
                A: that.area,
                area: that.area,
                dist: that.dist,
                R: that.radius,
                radius: that.radius,
                erf: Mat.erf,
                erfc: Mat.erfc,
                erfi: Mat.erfi,
                factorial: Mat.factorial,
                gcd: Mat.gcd,
                lb: Mat.log2,
                lcm: Mat.lcm,
                ld: Mat.log2,
                lg: Mat.log10,
                ln: Math.log,
                log: Mat.log,
                log10: Mat.log10,
                log2: Mat.log2,
                ndtr: Mat.ndtr,
                ndtri: Mat.ndtri,
                nthroot: Mat.nthroot,
                pow: Mat.pow,
                rad: Geometry.rad,
                ratpow: Mat.ratpow,
                trunc: Type.trunc,
                sinh: Mat.sinh,

                randint: that.randint,

                IfThen: that.ifthen,
                'import': that.importModule,
                'use': that.use,
                'remove': that.del,
                '$': that.getElementById,
                getName: that.getName,
                name: that.getName,
                '$board': that.board,
                '$log': that.log
            };

        // special scopes for factorial, deg, and rad
        builtIn.rad.sc = Geometry;
        builtIn.deg.sc = Geometry;
        builtIn.factorial.sc = Mat;

        // set the javascript equivalent for the builtIns
        // some of the anonymous functions should be replaced by global methods later on
        // EULER and PI don't get a source attribute - they will be lost anyways and apparently
        // some browser will throw an exception when a property is assigned to a primitive value.
        builtIn.X.src = '$jc$.X';
        builtIn.Y.src = '$jc$.Y';
        builtIn.V.src = '$jc$.V';
        builtIn.L.src = '$jc$.L';

        builtIn.acosh.src = 'JXG.Math.acosh';
        builtIn.acot.src = 'JXG.Math.acot';
        builtIn.asinh.src = 'JXG.Math.asinh';
        builtIn.binomial.src = 'JXG.Math.binomial';
        builtIn.cbrt.src = 'JXG.Math.cbrt';
        builtIn.cot.src = 'JXG.Math.cot';
        builtIn.cosh.src = 'JXG.Math.cosh';
        builtIn.deg.src = 'JXG.Math.Geometry.trueAngle';
        builtIn.erf.src = 'JXG.Math.erf';
        builtIn.erfc.src = 'JXG.Math.erfc';
        builtIn.erfi.src = 'JXG.Math.erfi';
        builtIn.A.src = '$jc$.area';
        builtIn.area.src = '$jc$.area';
        builtIn.dist.src = '$jc$.dist';
        builtIn.R.src = '$jc$.radius';
        builtIn.radius.src = '$jc$.radius';
        builtIn.factorial.src = 'JXG.Math.factorial';
        builtIn.gcd.src = 'JXG.Math.gcd';
        builtIn.lb.src = 'JXG.Math.log2';
        builtIn.lcm.src = 'JXG.Math.lcm';
        builtIn.ld.src = 'JXG.Math.log2';
        builtIn.lg.src = 'JXG.Math.log10';
        builtIn.ln.src = 'Math.log';
        builtIn.log.src = 'JXG.Math.log';
        builtIn.log10.src = 'JXG.Math.log10';
        builtIn.log2.src = 'JXG.Math.log2';
        builtIn.ndtr.src = 'JXG.Math.ndtr';
        builtIn.ndtri.src = 'JXG.Math.ndtri';
        builtIn.nthroot.src = 'JXG.Math.nthroot';
        builtIn.pow.src = 'JXG.Math.pow';
        builtIn.rad.src = 'JXG.Math.Geometry.rad';
        builtIn.ratpow.src = 'JXG.Math.ratpow';
        builtIn.trunc.src = 'JXG.trunc';
        builtIn.sinh.src = 'JXG.Math.sinh';

        builtIn.randint.src = '$jc$.randint';

        builtIn['import'].src = '$jc$.importModule';
        builtIn.use.src = '$jc$.use';
        builtIn.remove.src = '$jc$.del';
        builtIn.IfThen.src = '$jc$.ifthen';
        // usually unused, see node_op > op_execfun
        builtIn.$.src = '(function (n) { return $jc$.board.select(n); })';
        builtIn.getName.src = '$jc$.getName';
        builtIn.name.src = '$jc$.getName';
        if (builtIn.$board) {
            builtIn.$board.src = '$jc$.board';
        }
        builtIn.$log.src = '$jc$.log';

        return builtIn;
    },

    /**
     * Returns information about the possible functions and constants.
     * @returns {Object}
     */
    getPossibleOperands: function () {
        var FORBIDDEN = ['E'],
            jessiecode = this.defineBuiltIn(),
            math = Math,
            jc, ma, merge,
            i, j, p, len, e,
            funcs, funcsJC, consts, operands,
            sort, pack;

        sort = function (a, b) {
            return a.toLowerCase().localeCompare(b.toLowerCase());
        };

        pack = function (name, origin) {
            var that = null;

            if (origin === 'jc') that = jessiecode[name];
            else if (origin === 'Math') that = math[name];
            else return;

            if (FORBIDDEN.indexOf(name) >= 0) {
                return;
            } else if (JXG.isFunction(that)) {
                return {
                    name: name,
                    type: 'function',
                    numParams: that.length,
                    origin: origin,
                };
            } else if (JXG.isNumber(that)) {
                return {
                    name: name,
                    type: 'constant',
                    value: that,
                    origin: origin,
                };
            } else if (that !== undefined) {
                console.error('undefined type', that);
            }
        };

        jc = Object.getOwnPropertyNames(jessiecode).sort(sort);
        ma = Object.getOwnPropertyNames(math).sort(sort);
        merge = [];
        i = 0;
        j = 0;

        while (i < jc.length || j < ma.length) {
            if (jc[i] === ma[j]) {
                p = pack(ma[j], 'Math');
                if (JXG.exists(p)) merge.push(p);
                i++;
                j++;
            } else if (!JXG.exists(ma[j]) || jc[i].toLowerCase().localeCompare(ma[j].toLowerCase()) < 0) {
                p = pack(jc[i], 'jc');
                if (JXG.exists(p)) merge.push(p);
                i++;
            } else {
                p = pack(ma[j], 'Math');
                if (JXG.exists(p)) merge.push(p);
                j++;
            }
        }

        funcs = [];
        funcsJC = [];
        consts = [];
        operands = {};
        len = merge.length;
        for (i = 0; i < len; i++) {
            e = merge[i];
            switch (e.type) {
                case 'function':
                    funcs.push(e.name);
                    if (e.origin === 'jc')
                        funcsJC.push(e.name);
                    break;
                case 'constant':
                    consts.push(e.name);
                    break;
            }
<<<<<<< HEAD
        },
=======
            operands[e.name] = e;
        }
>>>>>>> f94ed867

        return {
            all: operands,
            list: merge,
            functions: funcs,
            functions_jessiecode: funcsJC,
            constants: consts,
        };
    },

    /**
     * Output a debugging message. Uses debug console, if available. Otherwise an HTML element with the
     * id "debug" and an innerHTML property is used.
     * @param {String} log
     * @private
     */
    _debug: function (log) {
        if (typeof console === 'object') {
            console.log(log);
        } else if (Env.isBrowser && document && document.getElementById('debug') !== null) {
            document.getElementById('debug').innerHTML += log + '<br />';
        }
    },

    /**
     * Throws an exception with the given error message.
     * @param {String} msg Error message
     */
    _error: function (msg) {
        var e = new Error('Error(' + this.line + '): ' + msg);
        e.line = this.line;
        throw e;
    },

    /**
     * Output a warning message using {@link JXG#debug} and precedes the message with "Warning: ".
     * @param {String} msg
     */
    _warn: function (msg) {
        if (typeof console === 'object') {
            console.log('Warning(' + this.line + '): ' + msg);
        } else if (Env.isBrowser && document && document.getElementById(this.warnLog) !== null) {
            document.getElementById(this.warnLog).innerHTML += 'Warning(' + this.line + '): ' + msg + '<br />';
        }
    },

    _log: function (msg) {
        if (typeof window !== 'object' && typeof self === 'object' && self.postMessage) {
            self.postMessage({ type: 'log', msg: 'Log: ' + msg.toString() });
        } else {
            console.log('Log: ', arguments);
        }
    }

});

//#include "parser.js"

// Work around an issue with browsers that don't support Object.getPrototypeOf()
parser.yy.parseError = parser.parseError;

export default JXG.JessieCode;<|MERGE_RESOLUTION|>--- conflicted
+++ resolved
@@ -1,40 +1,28 @@
 /*
  JessieCode Interpreter and Compiler
 
-<<<<<<< HEAD
- Copyright 2011-2023
- Michael Gerhaeuser,
- Alfred Wassermann
-=======
     Copyright 2011-2023
         Michael Gerhaeuser,
         Alfred Wassermann
->>>>>>> f94ed867
-
- JessieCode is free software dual licensed under the GNU LGPL or MIT License.
-
- You can redistribute it and/or modify it under the terms of the
-
- * GNU Lesser General Public License as published by
- the Free Software Foundation, either version 3 of the License, or
- (at your option) any later version
- OR
- * MIT License: https://github.com/jsxgraph/jsxgraph/blob/master/LICENSE.MIT
-
- JessieCode is distributed in the hope that it will be useful,
- but WITHOUT ANY WARRANTY; without even the implied warranty of
- MERCHANTABILITY or FITNESS FOR A PARTICULAR PURPOSE.  See the
- GNU Lesser General Public License for more details.
-
-<<<<<<< HEAD
- You should have received a copy of the GNU Lesser General Public License and
- the MIT License along with JessieCode. If not, see <https://www.gnu.org/licenses/>
- and <https://opensource.org/licenses/MIT/>.
-=======
+
+    JessieCode is free software dual licensed under the GNU LGPL or MIT License.
+
+    You can redistribute it and/or modify it under the terms of the
+
+      * GNU Lesser General Public License as published by
+        the Free Software Foundation, either version 3 of the License, or
+        (at your option) any later version
+      OR
+      * MIT License: https://github.com/jsxgraph/jsxgraph/blob/master/LICENSE.MIT
+
+    JessieCode is distributed in the hope that it will be useful,
+    but WITHOUT ANY WARRANTY; without even the implied warranty of
+    MERCHANTABILITY or FITNESS FOR A PARTICULAR PURPOSE.  See the
+    GNU Lesser General Public License for more details.
+
     You should have received a copy of the GNU Lesser General Public License and
     the MIT License along with JessieCode. If not, see <https://www.gnu.org/licenses/>
     and <https://opensource.org/licenses/MIT/>.
->>>>>>> f94ed867
  */
 
 /*global JXG: true, define: true, window: true, console: true, self: true, document: true, parser: true*/
@@ -48,21 +36,6 @@
  * JSXGraph to display interactive math graphics.
  */
 
-<<<<<<< HEAD
-define([
-    'jxg', 'base/constants', 'base/text', 'math/math', 'math/ia', 'math/geometry', 'math/statistics', 'utils/type', 'utils/uuid', 'utils/env',
-], function (JXG, Const, Text, Mat, Interval, Geometry, Statistics, Type, UUID, Env) {
-
-    'use strict';
-
-    // IE 6-8 compatibility
-    if (!Object.create) {
-        Object.create = function (o, properties) {
-            if (typeof o !== 'object' && typeof o !== 'function') throw new TypeError('Object prototype may only be an Object: ' + o);
-            else if (o === null) throw new Error('This browser\'s implementation of Object.create is a shim and doesn\'t support \'null\' as the first argument.');
-
-            if (typeof properties != 'undefined') throw new Error('This browser\'s implementation of Object.create is a shim and doesn\'t support a second argument.');
-=======
 import JXG from "../jxg";
 import Const from "../base/constants";
 import Text from "../base/text";
@@ -82,7 +55,6 @@
         if (typeof properties != 'undefined') throw new Error("This browser's implementation of Object.create is a shim and doesn't support a second argument.");
 
         function F() { }
->>>>>>> f94ed867
 
         F.prototype = o;
 
@@ -99,16 +71,6 @@
     }
 };
 
-<<<<<<< HEAD
-    var priv = {
-        modules: {
-            'math': Mat,
-            'math/geometry': Geometry,
-            'math/statistics': Statistics,
-            'math/numerics': Mat.Numerics,
-        },
-    };
-=======
 /**
  * A JessieCode object provides an interface to the parser and stores all variables and objects used within a JessieCode script.
  * The optional argument <tt>code</tt> is interpreted after initializing. To evaluate more code after initializing a JessieCode instance
@@ -119,163 +81,11 @@
  */
 JXG.JessieCode = function (code, geonext) {
     // Control structures
->>>>>>> f94ed867
 
     /**
      * The global scope.
      * @type Object
      */
-<<<<<<< HEAD
-    JXG.JessieCode = function (code, geonext) {
-        // Control structures
-
-        /**
-         * The global scope.
-         * @type Object
-         */
-        this.scope = {
-            id: 0,
-            hasChild: true,
-            args: [],
-            locals: {},
-            context: null,
-            previous: null,
-        };
-
-        /**
-         * Keeps track of all possible scopes every required.
-         * @type Array
-         */
-        this.scopes = [];
-        this.scopes.push(this.scope);
-
-        /**
-         * A stack to store debug information (like line and column where it was defined) of a parameter
-         * @type Array
-         * @private
-         */
-        this.dpstack = [[]];
-
-        /**
-         * Determines the parameter stack scope.
-         * @type Number
-         * @private
-         */
-        this.pscope = 0;
-
-        /**
-         * Used to store the property-value definition while parsing an object literal.
-         * @type Array
-         * @private
-         */
-        this.propstack = [{}];
-
-        /**
-         * The current scope of the object literal stack {@link JXG.JessieCode#propstack}.
-         * @type Number
-         * @private
-         */
-        this.propscope = 0;
-
-        /**
-         * Store the left hand side of an assignment. If an element is constructed and no attributes are given, this is
-         * used as the element's name.
-         * @type Array
-         * @private
-         */
-        this.lhs = [];
-
-        /**
-         * lhs flag, used by JXG.JessieCode#replaceNames
-         * @type Boolean
-         * @default false
-         */
-        this.isLHS = false;
-
-        /**
-         * The id of an HTML node in which innerHTML all warnings are stored (if no <tt>console</tt> object is available).
-         * @type String
-         * @default 'jcwarn'
-         */
-        this.warnLog = 'jcwarn';
-
-        /**
-         * Store $log messages in case there's no console.
-         * @type Array
-         */
-        this.$log = [];
-
-        /**
-         * Built-in functions and constants
-         * @type Object
-         */
-        this.builtIn = this.defineBuiltIn();
-
-        /**
-         * List of all possible operands in JessieCode (except of JSXGraph objects).
-         * @type Object
-         */
-        this.operands = this.getPossibleOperands();
-
-        /**
-         * The board which currently is used to create and look up elements.
-         * @type JXG.Board
-         */
-        this.board = null;
-
-        /**
-         * Keep track of which element is created in which line.
-         * @type Object
-         */
-        this.lineToElement = {};
-
-        this.parCurLine = 1;
-        this.parCurColumn = 0;
-        this.line = 1;
-        this.col = 1;
-
-        if (JXG.CA) {
-            this.CA = new JXG.CA(this.node, this.createNode, this);
-        }
-
-        this.code = '';
-
-        if (typeof code === 'string') {
-            this.parse(code, geonext);
-        }
-    };
-
-    JXG.extend(JXG.JessieCode.prototype, /** @lends JXG.JessieCode.prototype */ {
-        /**
-         * Create a new parse tree node.
-         * @param {String} type Type of node, e.g. node_op, node_var, or node_const
-         * @param value The nodes value, e.g. a variables value or a functions body.
-         * @param {Array} children Arbitrary number of child nodes.
-         */
-        node: function (type, value, children) {
-            return {
-                type: type,
-                value: value,
-                children: children,
-            };
-        },
-
-        /**
-         * Create a new parse tree node. Basically the same as node(), but this builds
-         * the children part out of an arbitrary number of parameters, instead of one
-         * array parameter.
-         * @param {String} type Type of node, e.g. node_op, node_var, or node_const
-         * @param value The nodes value, e.g. a variables value or a functions body.
-         * @param children Arbitrary number of parameters; define the child nodes.
-         */
-        createNode: function (type, value, children) {
-            var n = this.node(type, value, []),
-                i;
-
-            for (i = 2; i < arguments.length; i++) {
-                n.children.push(arguments[i]);
-            }
-=======
     this.scope = {
         id: 0,
         hasChild: true,
@@ -291,7 +101,6 @@
      */
     this.scopes = [];
     this.scopes.push(this.scope);
->>>>>>> f94ed867
 
     /**
      * A stack to store debug information (like line and column where it was defined) of a parameter
@@ -300,33 +109,12 @@
      */
     this.dpstack = [[]];
 
-<<<<<<< HEAD
-            n.line = this.parCurLine;
-            n.col = this.parCurColumn;
-
-            return n;
-        },
-
-        /**
-         * Create a new scope.
-         * @param {Array} args
-         * @returns {Object}
-         */
-        pushScope: function (args) {
-            var scope = {
-                args: args,
-                locals: {},
-                context: null,
-                previous: this.scope,
-            };
-=======
     /**
      * Determines the parameter stack scope.
      * @type Number
      * @private
      */
     this.pscope = 0;
->>>>>>> f94ed867
 
     /**
      * Used to store the property-value definition while parsing an object literal.
@@ -376,39 +164,11 @@
      */
     this.builtIn = this.defineBuiltIn();
 
-<<<<<<< HEAD
-            if (typeof console === 'object' && console.log) {
-                console.log.apply(console, arguments);
-            }
-        },
-
-        /**
-         * Returns a element creator function which takes two parameters: the parents array and the attributes object.
-         * @param {String} vname The element type, e.g. 'point', 'line', 'midpoint'
-         * @returns {function}
-         */
-        creator: (function () {
-            // stores the already defined creators
-            var _ccache = {}, r;
-
-            r = function (vname) {
-                var f;
-
-                // _ccache is global, i.e. it is the same for ALL JessieCode instances.
-                // That's why we need the board id here
-                if (typeof _ccache[this.board.id + vname] === 'function') {
-                    f = _ccache[this.board.id + vname];
-                } else {
-                    f = (function (that) {
-                        return function (parameters, attributes) {
-                            var attr;
-=======
     /**
      * List of all possible operands in JessieCode (except of JSXGraph objects).
      * @type Object
      */
     this.operands = this.getPossibleOperands();
->>>>>>> f94ed867
 
     /**
      * The board which currently is used to create and look up elements.
@@ -496,59 +256,8 @@
         this.scope = scope;
         scope.id = this.scopes.push(scope) - 1;
 
-<<<<<<< HEAD
-        /**
-         * Checks if the given variable name is a valid creator method.
-         * @param {String} vname
-         * @returns {Boolean}
-         */
-        isCreator: function (vname) {
-            // check for an element with this name
-            return !!JXG.elements[vname];
-        },
-
-        /**
-         * Checks if the given variable identifier is a valid member of the JavaScript Math Object.
-         * @param {String} vname
-         * @returns {Boolean}
-         */
-        isMathMethod: function (vname) {
-            return vname !== 'E' && !!Math[vname];
-        },
-
-        /**
-         * Returns true if the given identifier is a builtIn variable/function.
-         * @param {String} vname
-         * @returns {Boolean}
-         */
-        isBuiltIn: function (vname) {
-            return !!this.builtIn[vname];
-        },
-
-        /**
-         * Looks up the value of the given variable. We use a simple type inspection.
-         *
-         * @param {String} vname Name of the variable
-         * @param {Boolean} [local=false] Only look up the internal symbol table and don't look for
-         * the <tt>vname</tt> in Math or the element list.
-         * @param {Boolean} [isFunctionName=false] Lookup function of tpye builtIn, Math.*, creator.
-         *
-         * @see JXG.JessieCode#resolveType
-         */
-        getvar: function (vname, local, isFunctionName) {
-            var s;
-
-            local = Type.def(local, false);
-
-            // Local scope has always precedence
-            s = this.isLocalVariable(vname);
-            if (s !== null) {
-                return s.locals[vname];
-            }
-=======
         return scope;
     },
->>>>>>> f94ed867
 
     /**
      * Remove the current scope and reinstate the previous scope
@@ -674,60 +383,12 @@
                 return s;
             }
 
-<<<<<<< HEAD
-            return 'function (' + p + ') {\n' +
-                'var $oldscope$ = $jc$.scope;\n' +
-                '$jc$.scope = $jc$.scopes[' + this.scope.id + '];\n' +
-                'var r = (function () ' + bo + this.compile(node.children[1], true) + bc + ')();\n' +
-                '$jc$.scope = $oldscope$;\n' +
-                'return r;\n' +
-                '}';
-        },
-
-        /**
-         * Converts a node type <tt>node_op</tt> and value <tt>op_map</tt> or <tt>op_function</tt> into a executable
-         * function. Does a simple type inspection.
-         * @param {Object} node
-         * @returns {function}
-         * @see JXG.JessieCode#resolveType
-         */
-        defineFunction: function (node) {
-            var fun, i, that = this,
-                list = node.children[0],
-                scope = this.pushScope(list);
-
-            if (this.board.options.jc.compile) {
-                this.isLHS = false;
-
-                // we currently need to put the parameters into the local scope
-                // until the compiled JS variable lookup code is fixed
-                for (i = 0; i < list.length; i++) {
-                    scope.locals[list[i]] = list[i];
-                }
-
-                this.replaceNames(node.children[1]);
-
-                /** @ignore */
-                fun = (function ($jc$) {
-                    var fun,
-                        // str = 'var f = ' + $jc$.functionCodeJS(node) + '; f;';
-                        str = 'var f = function($jc$) { return ' +
-                            jc.functionCodeJS(node) +
-                            '}; f;';
-=======
             s = s.previous;
         }
->>>>>>> f94ed867
 
         return null;
     },
 
-<<<<<<< HEAD
-                        /*jslint evil:true*/
-                        // fun = eval(str);
-                        fun = eval(str)(jc);
-                        /*jslint evil:false*/
-=======
     /**
      * Checks if the given variable name is a valid creator method.
      * @param {String} vname
@@ -737,7 +398,6 @@
         // check for an element with this name
         return !!JXG.elements[vname];
     },
->>>>>>> f94ed867
 
     /**
      * Checks if the given variable identifier is a valid member of the JavaScript Math Object.
@@ -748,15 +408,6 @@
         return vname !== 'E' && !!Math[vname];
     },
 
-<<<<<<< HEAD
-                        return fun;
-                    } catch (e) {
-                        // $jc$._warn('error compiling function\n\n' + str + '\n\n' + e.toString());
-                        jc._warn("error compiling function\n\n" + str + "\n\n" + e.toString());
-                        return function () {};
-                    }
-                }(this));
-=======
     /**
      * Returns true if the given identifier is a builtIn variable/function.
      * @param {String} vname
@@ -765,7 +416,6 @@
     isBuiltIn: function (vname) {
         return !!this.builtIn[vname];
     },
->>>>>>> f94ed867
 
     /**
      * Looks up the value of the given variable. We use a simple type inspection.
@@ -846,45 +496,10 @@
         local = Type.def(local, false);
         withProps = Type.def(withProps, false);
 
-<<<<<<< HEAD
-                this.board.update();
-            } else if (o.type && o.elementClass && o.visProp) {
-                if (Type.exists(o[o.methodMap[what]]) && typeof o[o.methodMap[what]] !== 'function') {
-                    o[o.methodMap[what]] = value;
-                } else {
-                    par[what] = value;
-                    o.setAttribute(par);
-                }
-            } else {
-                o[what] = value;
-            }
-        },
-
-        /**
-         * Generic method to parse JessieCode.
-         * This consists of generating an AST with parser.parse,
-         * apply simplifying rules from CA and
-         * manipulate the AST according to the second parameter "cmd".
-         * @param  {String} code      JessieCode code to be parsed
-         * @param  {String} cmd       Type of manipulation to be done with AST
-         * @param {Boolean} [geonext=false] Geonext compatibility mode.
-         * @param {Boolean} dontstore If false, the code string is stored in this.code.
-         * @return {Object}           Returns result of computation as directed in cmd.
-         */
-        _genericParse: function (code, cmd, geonext, dontstore) {
-            var i, setTextBackup, ast, result,
-                ccode = code.replace(/\r\n/g, '\n').split('\n'),
-                cleaned = [];
-
-            if (!dontstore) {
-                this.code += code + '\n';
-            }
-=======
         s = this.isParameter(vname);
         if (s !== null) {
             return vname;
         }
->>>>>>> f94ed867
 
         s = this.isLocalVariable(vname);
         if (s !== null && !withProps) {
@@ -913,99 +528,12 @@
                 return r;
             }
 
-<<<<<<< HEAD
-            return result;
-        },
-
-        /**
-         * Parses JessieCode.
-         * This consists of generating an AST with parser.parse, apply simplifying rules
-         * from CA and executing the ast by calling this.execute(ast).
-         *
-         * @param {String} code             JessieCode code to be parsed
-         * @param {Boolean} [geonext=false] Geonext compatibility mode.
-         * @param {Boolean} dontstore       If false, the code string is stored in this.code.
-         * @return {Object}                 Parse JessieCode code and execute it.
-         */
-        parse: function (code, geonext, dontstore) {
-            return this._genericParse(code, 'parse', geonext, dontstore);
-        },
-
-        /**
-         * Manipulate JessieCode.
-         * This consists of generating an AST with parser.parse,
-         * apply simlifying rules from CA
-         * and compile the AST back to JessieCode.
-         *
-         * @param {String} code             JessieCode code to be parsed
-         * @param {Boolean} [geonext=false] Geonext compatibility mode.
-         * @param {Boolean} dontstore       If false, the code string is stored in this.code.
-         * @return {String}                 Simplified JessieCode code
-         */
-        manipulate: function (code, geonext, dontstore) {
-            return this._genericParse(code, 'manipulate', geonext, dontstore);
-        },
-
-        /**
-         * Get abstract syntax tree (AST) from JessieCode code.
-         * This consists of generating an AST with parser.parse.
-         *
-         * @param {String} code
-         * @param {Boolean} [geonext=false] Geonext compatibility mode.
-         * @param {Boolean} dontstore
-         * @return {Node}  AST
-         */
-        getAST: function (code, geonext, dontstore) {
-            return this._genericParse(code, 'getAst', geonext, dontstore);
-        },
-
-        /**
-         * Parses a JessieCode snippet, e.g. "3+4", and wraps it into a function, if desired.
-         * @param {String} code A small snippet of JessieCode. Must not be an assignment.
-         * @param {Boolean} funwrap If true, the code is wrapped in a function.
-         * @param {String} varname Name of the parameter(s)
-         * @param {Boolean} [geonext=false] Geonext compatibility mode.
-         */
-        snippet: function (code, funwrap, varname, geonext) {
-            var c;
-
-            funwrap = Type.def(funwrap, true);
-            varname = Type.def(varname, '');
-            geonext = Type.def(geonext, false);
-
-            c = (funwrap ? ' function (' + varname + ') { return ' : '') + code + (funwrap ? '; }' : '') + ';';
-
-            return this.parse(c, geonext, true);
-        },
-
-        /**
-         * Traverses through the given subtree and changes all values of nodes with the replaced flag set by
-         * {@link JXG.JessieCode#replaceNames} to the name of the element (if not empty).
-         * @param {Object} node
-         */
-        replaceIDs: function (node) {
-            var i, v;
-
-            if (node.replaced) {
-                // These children exist, if node.replaced is set.
-                v = this.board.objects[node.children[1][0].value];
-
-                if (Type.exists(v) && v.name !== '') {
-                    node.type = 'node_var';
-                    node.value = v.name;
-
-                    // Maybe it's not necessary, but just to be sure that everything is cleaned up we better delete all
-                    // children and the replaced flag
-                    node.children.length = 0;
-                    delete node.replaced;
-=======
             vname = r.split('.').pop();
             if (Type.exists(this.board.mathLib)) {
                 // Handle builtin case: ln(x) -> Math.log
                 re = new RegExp('^Math\.' + vname);
                 if (re.exec(r) !== null) {
                     return r.replace(re, '$jc$.board.mathLib.' + vname);
->>>>>>> f94ed867
                 }
             }
             if (Type.exists(this.board.mathLibJXG)) {
@@ -1119,60 +647,6 @@
                         jc.functionCodeJS(node) +
                         '}; f;';
 
-<<<<<<< HEAD
-            if (compile && typeof e[v] === 'function') {
-                return function () {
-                    return e[v].apply(e, arguments);
-                };
-            }
-
-            return e[v];
-        },
-
-        /**
-         * Type inspection: check if the string vname appears as function name in the
-         * AST node. Used in "op_execfun". This allows the JessieCode exmples below.
-         *
-         * @private
-         * @param {String} vname
-         * @param {Object} node
-         * @returns 'any' or 'function'
-         * @see JXG.JessieCode#execute
-         * @see JXG.JessieCode#getvar
-         *
-         * @example
-         *  var p = board.create('point', [2, 0], {name: 'X'});
-         *  var txt = 'X(X)';
-         *  console.log(board.jc.parse(txt));
-         *
-         * @example
-         *  var p = board.create('point', [2, 0], {name: 'X'});
-         *  var txt = 'f = function(el, X) { return X(el); }; f(X, X);';
-         *  console.log(board.jc.parse(txt));
-         *
-         * @example
-         *  var p = board.create('point', [2, 0], {name: 'point'});
-         *  var txt = 'B = point(1,3); X(point);';
-         *  console.log(board.jc.parse(txt));
-         *
-         * @example
-         *  var p = board.create('point', [2, 0], {name: 'A'});
-         *  var q = board.create('point', [-2, 0], {name: 'X'});
-         *  var txt = 'getCoord=function(p, f){ return f(p); }; getCoord(A, X);';
-         *  console.log(board.jc.parse(txt));
-         */
-        resolveType: function (vname, node) {
-            var i, t,
-                type = 'any'; // Possible values: 'function', 'any'
-
-            if (Type.isArray(node)) {
-                // node contains the parameters of a function call or function declaration
-                for (i = 0; i < node.length; i++) {
-                    t = this.resolveType(vname, node[i]);
-                    if (t !== 'any') {
-                        type = t;
-                        return type;
-=======
                 try {
                     // yeah, eval is evil, but we don't have much choice here.
                     // the str is well defined and there is no user input in it that we didn't check before
@@ -1185,7 +659,6 @@
                     scope.argtypes = [];
                     for (i = 0; i < list.length; i++) {
                         scope.argtypes.push(that.resolveType(list[i], node));
->>>>>>> f94ed867
                     }
 
                     return fun;
@@ -1211,39 +684,10 @@
                         that.scope.locals[_pstack[r]] = arguments[r];
                     }
 
-<<<<<<< HEAD
-            return 'any';
-        },
-
-        /**
-         * Resolves the lefthand side of an assignment operation
-         * @param node
-         * @returns {Object} An object with two properties. <strong>o</strong> which contains the object, and
-         * a string <strong>what</strong> which contains the property name.
-         */
-        getLHS: function (node) {
-            var res;
-
-            if (node.type === 'node_var') {
-                res = {
-                    o: this.scope.locals,
-                    what: node.value,
-                };
-            } else if (node.type === 'node_op' && node.value === 'op_property') {
-                res = {
-                    o: this.execute(node.children[0]),
-                    what: node.children[1],
-                };
-            } else if (node.type === 'node_op' && node.value === 'op_extvalue') {
-                res = {
-                    o: this.execute(node.children[0]),
-                    what: this.execute(node.children[1]),
-=======
                     r = that.execute(node.children[1]);
                     that.scope = oldscope;
 
                     return r;
->>>>>>> f94ed867
                 };
             }(list, this, scope.id));
         }
@@ -1563,26 +1007,6 @@
             this.isLHS = false;
         }
 
-<<<<<<< HEAD
-            return res;
-        },
-
-        getLHSCompiler: function (node, js) {
-            var res;
-
-            if (node.type === 'node_var') {
-                res = node.value;
-            } else if (node.type === 'node_op' && node.value === 'op_property') {
-                res = [
-                    this.compile(node.children[0], js),
-                    "'" + node.children[1] + "'"
-                ];
-            } else if (node.type === 'node_op' && node.value === 'op_extvalue') {
-                res = [
-                    this.compile(node.children[0], js),
-                    node.children[1].type === 'node_const' ? node.children[1].value : this.compile(node.children[1], js),
-                ];
-=======
         return node;
     },
 
@@ -1662,7 +1086,6 @@
             } else if (Type.exists(e.methodMap[v])) {
                 // the user wants to call a method
                 v = e.methodMap[v];
->>>>>>> f94ed867
             } else {
                 // the user wants to change an attribute
                 e = e.visProp;
@@ -1763,237 +1186,6 @@
         return 'any';
     },
 
-<<<<<<< HEAD
-            switch (node.type) {
-                case 'node_op':
-                    switch (node.value) {
-                        case 'op_none':
-                            if (node.children[0]) {
-                                this.execute(node.children[0]);
-                            }
-                            if (node.children[1]) {
-                                ret = this.execute(node.children[1]);
-                            }
-                            break;
-                        case 'op_assign':
-                            v = this.getLHS(node.children[0]);
-                            this.lhs[this.scope.id] = v.what;
-
-                            if (v.o.type && v.o.elementClass && v.o.methodMap && v.what === 'label') {
-                                this._error('Left-hand side of assignment is read-only.');
-                            }
-
-                            ret = this.execute(node.children[1]);
-                            if (v.o !== this.scope.locals || (Type.isArray(v.o) && typeof v.what === 'number')) {
-                                // it is either an array component being set or a property of an object.
-                                this.setProp(v.o, v.what, ret);
-                            } else {
-                                // this is just a local variable inside JessieCode
-                                this.letvar(v.what, ret);
-                            }
-                            this.lhs[this.scope.id] = 0;
-                            break;
-                        case 'op_if':
-                            if (this.execute(node.children[0])) {
-                                ret = this.execute(node.children[1]);
-                            }
-                            break;
-                        case 'op_conditional':
-                        // fall through
-                        case 'op_if_else':
-                            if (this.execute(node.children[0])) {
-                                ret = this.execute(node.children[1]);
-                            } else {
-                                ret = this.execute(node.children[2]);
-                            }
-                            break;
-                        case 'op_while':
-                            while (this.execute(node.children[0])) {
-                                this.execute(node.children[1]);
-                            }
-                            break;
-                        case 'op_do':
-                            do {
-                                this.execute(node.children[0]);
-                            } while (this.execute(node.children[1]));
-                            break;
-                        case 'op_for':
-                            for (this.execute(node.children[0]); this.execute(node.children[1]); this.execute(node.children[2])) {
-                                this.execute(node.children[3]);
-                            }
-                            break;
-                        case 'op_proplst':
-                            if (node.children[0]) {
-                                this.execute(node.children[0]);
-                            }
-                            if (node.children[1]) {
-                                this.execute(node.children[1]);
-                            }
-                            break;
-                        case 'op_emptyobject':
-                            ret = {};
-                            break;
-                        case 'op_proplst_val':
-                            this.propstack.push({});
-                            this.propscope++;
-
-                            this.execute(node.children[0]);
-                            ret = this.propstack[this.propscope];
-
-                            this.propstack.pop();
-                            this.propscope--;
-                            break;
-                        case 'op_prop':
-                            // child 0: Identifier
-                            // child 1: Value
-                            this.propstack[this.propscope][node.children[0]] = this.execute(node.children[1]);
-                            break;
-                        case 'op_array':
-                            ret = [];
-                            l = node.children[0].length;
-
-                            for (i = 0; i < l; i++) {
-                                ret.push(this.execute(node.children[0][i]));
-                            }
-
-                            break;
-                        case 'op_extvalue':
-                            ret = this.execute(node.children[0]);
-                            i = this.execute(node.children[1]);
-
-                            if (typeof i === 'number' && Math.abs(Math.round(i) - i) < Mat.eps) {
-                                ret = ret[i];
-                            } else {
-                                ret = undef;
-                            }
-                            break;
-                        case 'op_return':
-                            if (this.scope === 0) {
-                                this._error('Unexpected return.');
-                            } else {
-                                return this.execute(node.children[0]);
-                            }
-                            break;
-                        case 'op_map':
-                            if (!node.children[1].isMath && node.children[1].type !== 'node_var') {
-                                this._error('execute: In a map only function calls and mathematical expressions are allowed.');
-                            }
-
-                            /** @ignore */
-                            fun = this.defineFunction(node);
-                            fun.isMap = true;
-
-                            ret = fun;
-                            break;
-                        case 'op_function':
-                            // parse the parameter list
-                            // after this, the parameters are in pstack
-
-                            /** @ignore */
-                            fun = this.defineFunction(node);
-                            fun.isMap = false;
-
-                            ret = fun;
-                            break;
-                        case 'op_execfun':
-                            // node.children:
-                            //   [0]: Name of the function
-                            //   [1]: Parameter list as a parse subtree
-                            //   [2]: Properties, only used in case of a create function
-                            this.dpstack.push([]);
-                            this.pscope++;
-
-                            // parameter parsing is done below
-                            list = node.children[1];
-
-                            // parse the properties only if given
-                            if (Type.exists(node.children[2])) {
-                                if (node.children[3]) {
-                                    ilist = node.children[2];
-                                    attr = {};
-
-                                    for (i = 0; i < ilist.length; i++) {
-                                        attr = Type.deepCopy(attr, this.execute(ilist[i]), true);
-                                    }
-                                } else {
-                                    attr = this.execute(node.children[2]);
-                                }
-                            }
-
-                            // look up the variables name in the variable table
-                            node.children[0]._isFunctionName = true;
-                            fun = this.execute(node.children[0]);
-                            delete node.children[0]._isFunctionName;
-
-                            // determine the scope the function wants to run in
-                            if (fun && fun.sc) {
-                                sc = fun.sc;
-                            } else {
-                                sc = this;
-                            }
-
-                            if (!fun.creator && Type.exists(node.children[2])) {
-                                this._error('Unexpected value. Only element creators are allowed to have a value after the function call.');
-                            }
-
-                            // interpret ALL the parameters
-                            for (i = 0; i < list.length; i++) {
-                                if (Type.exists(fun.scope) && Type.exists(fun.scope.argtypes) && fun.scope.argtypes[i] === 'function') {
-                                    // Type inspection
-                                    list[i]._isFunctionName = true;
-                                    parents[i] = this.execute(list[i]);
-                                    delete list[i]._isFunctionName;
-                                } else {
-                                    parents[i] = this.execute(list[i]);
-                                }
-                                //parents[i] = Type.evalSlider(this.execute(list[i]));
-                                this.dpstack[this.pscope].push({
-                                    line: node.children[1][i].line,
-                                    // SketchBin currently works only if the last column of the
-                                    // parent position is taken. This is due to how I patched JS/CC
-                                    // to count the lines and columns. So, ecol will do for now
-                                    col: node.children[1][i].ecol,
-                                });
-                            }
-
-                            // check for the function in the variable table
-                            if (typeof fun === 'function' && !fun.creator) {
-                                ret = fun.apply(sc, parents);
-                            } else if (typeof fun === 'function' && !!fun.creator) {
-                                e = this.line;
-
-                                // creator methods are the only ones that take properties, hence this special case
-                                try {
-                                    ret = fun(parents, attr);
-                                    ret.jcLineStart = e;
-                                    ret.jcLineEnd = node.eline;
-
-                                    for (i = e; i <= node.line; i++) {
-                                        this.lineToElement[i] = ret;
-                                    }
-
-                                    ret.debugParents = this.dpstack[this.pscope];
-                                } catch (ex) {
-                                    this._error(ex.toString());
-                                }
-                            } else {
-                                this._error('Function \'' + fun + '\' is undefined.');
-                            }
-
-                            // clear parameter stack
-                            this.dpstack.pop();
-                            this.pscope--;
-                            break;
-                        case 'op_property':
-                            e = this.execute(node.children[0]);
-                            v = node.children[1];
-
-                            ret = this.resolveProperty(e, v, false);
-
-                            // set the scope, in case this is a method the user wants to call
-                            if (Type.exists(ret)) {
-                                ret.sc = e;
-=======
     /**
      * Resolves the lefthand side of an assignment operation
      * @param node
@@ -2249,7 +1441,6 @@
                                 delete list[i]._isFunctionName;
                             } else {
                                 parents[i] = this.execute(list[i]);
->>>>>>> f94ed867
                             }
                             //parents[i] = Type.evalSlider(this.execute(list[i]));
                             this.dpstack[this.pscope].push({
@@ -2261,91 +1452,6 @@
                             });
                         }
 
-<<<<<<< HEAD
-                            break;
-                        case 'op_use':
-                            this._warn('Use of the \'use\' operator is deprecated.');
-                            this.use(node.children[0].toString());
-                            break;
-                        case 'op_delete':
-                            this._warn('Use of the \'delete\' operator is deprecated. Please use the remove() function.');
-                            v = this.getvar(node.children[0]);
-                            ret = this.del(v);
-                            break;
-                        case 'op_eq':
-                            // == is intentional
-                            /*jslint eqeq:true*/
-                            ret = this.execute(node.children[0]) == this.execute(node.children[1]);
-                            /*jslint eqeq:false*/
-                            break;
-                        case 'op_neq':
-                            // != is intentional
-                            /*jslint eqeq:true*/
-                            ret = this.execute(node.children[0]) != this.execute(node.children[1]);
-                            /*jslint eqeq:true*/
-                            break;
-                        case 'op_approx':
-                            ret = Math.abs(this.execute(node.children[0]) - this.execute(node.children[1])) < Mat.eps;
-                            break;
-                        case 'op_gt':
-                            ret = this.execute(node.children[0]) > this.execute(node.children[1]);
-                            break;
-                        case 'op_lt':
-                            ret = this.execute(node.children[0]) < this.execute(node.children[1]);
-                            break;
-                        case 'op_geq':
-                            ret = this.execute(node.children[0]) >= this.execute(node.children[1]);
-                            break;
-                        case 'op_leq':
-                            ret = this.execute(node.children[0]) <= this.execute(node.children[1]);
-                            break;
-                        case 'op_or':
-                            ret = this.execute(node.children[0]) || this.execute(node.children[1]);
-                            break;
-                        case 'op_and':
-                            ret = this.execute(node.children[0]) && this.execute(node.children[1]);
-                            break;
-                        case 'op_not':
-                            ret = !this.execute(node.children[0]);
-                            break;
-                        case 'op_add':
-                            ret = this.add(this.execute(node.children[0]), this.execute(node.children[1]));
-                            break;
-                        case 'op_sub':
-                            ret = this.sub(this.execute(node.children[0]), this.execute(node.children[1]));
-                            break;
-                        case 'op_div':
-                            ret = this.div(this.execute(node.children[0]), this.execute(node.children[1]));
-                            break;
-                        case 'op_mod':
-                            // use mathematical modulo, JavaScript implements the symmetric modulo.
-                            ret = this.mod(this.execute(node.children[0]), this.execute(node.children[1]), true);
-                            break;
-                        case 'op_mul':
-                            ret = this.mul(this.execute(node.children[0]), this.execute(node.children[1]));
-                            break;
-                        case 'op_exp':
-                            ret = this.pow(this.execute(node.children[0]), this.execute(node.children[1]));
-                            break;
-                        case 'op_neg':
-                            ret = this.neg(this.execute(node.children[0]));
-                            break;
-                    }
-                    break;
-
-                case 'node_var':
-                    // node._isFunctionName is set in execute: at op_execfun.
-                    ret = this.getvar(node.value, false, node._isFunctionName);
-                    break;
-
-                case 'node_const':
-                    if (node.value === null) {
-                        ret = null;
-                    } else {
-                        ret = Number(node.value);
-                    }
-                    break;
-=======
                         // check for the function in the variable table
                         if (typeof fun === 'function' && !fun.creator) {
                             ret = fun.apply(sc, parents);
@@ -2468,21 +1574,11 @@
                     ret = Number(node.value);
                 }
                 break;
->>>>>>> f94ed867
-
-                case 'node_const_bool':
-                    ret = node.value;
-                    break;
-
-<<<<<<< HEAD
-                case 'node_str':
-                    //ret = node.value.replace(/\\'/, "'").replace(/\\"/, '"').replace(/\\\\/, '\\');
-                    /*jslint regexp:true*/
-                    ret = node.value.replace(/\\(.)/g, '$1'); // Remove backslash, important in JessieCode tags
-                    /*jslint regexp:false*/
-                    break;
-            }
-=======
+
+            case 'node_const_bool':
+                ret = node.value;
+                break;
+
             case 'node_str':
                 //ret = node.value.replace(/\\'/, "'").replace(/\\"/, '"').replace(/\\\\/, '\\');
                 /*jslint regexp:true*/
@@ -2490,7 +1586,6 @@
                 /*jslint regexp:false*/
                 break;
         }
->>>>>>> f94ed867
 
         return ret;
     },
@@ -2506,283 +1601,6 @@
         var e, i, list, scope,
             ret = '';
 
-<<<<<<< HEAD
-            switch (node.type) {
-                case 'node_op':
-                    switch (node.value) {
-                        case 'op_none':
-                            if (node.children[0]) {
-                                ret = this.compile(node.children[0], js);
-                            }
-                            if (node.children[1]) {
-                                ret += this.compile(node.children[1], js);
-                            }
-                            break;
-                        case 'op_assign':
-                            //e = this.compile(node.children[0], js);
-                            if (js) {
-                                e = this.getLHSCompiler(node.children[0], js);
-                                if (Type.isArray(e)) {
-                                    ret = '$jc$.setProp(' + e[0] + ', ' + e[1] + ', ' + this.compile(node.children[1], js) + ');\n';
-                                } else {
-                                    if (this.isLocalVariable(e) !== this.scope) {
-                                        this.scope.locals[e] = true;
-                                    }
-                                    ret = '$jc$.scopes[' + this.scope.id + '].locals[\'' + e + '\'] = ' + this.compile(node.children[1], js) + ';\n';
-                                }
-                            } else {
-                                e = this.compile(node.children[0]);
-                                ret = e + ' = ' + this.compile(node.children[1], js) + ';\n';
-                            }
-                            break;
-                        case 'op_if':
-                            ret = ' if (' + this.compile(node.children[0], js) + ') ' + this.compile(node.children[1], js);
-                            break;
-                        case 'op_if_else':
-                            ret = ' if (' + this.compile(node.children[0], js) + ')' + this.compile(node.children[1], js);
-                            ret += ' else ' + this.compile(node.children[2], js);
-                            break;
-                        case 'op_conditional':
-                            ret = '((' + this.compile(node.children[0], js) + ')?(' + this.compile(node.children[1], js);
-                            ret += '):(' + this.compile(node.children[2], js) + '))';
-                            break;
-                        case 'op_while':
-                            ret = ' while (' + this.compile(node.children[0], js) + ') {\n' + this.compile(node.children[1], js) + '}\n';
-                            break;
-                        case 'op_do':
-                            ret = ' do {\n' + this.compile(node.children[0], js) + '} while (' + this.compile(node.children[1], js) + ');\n';
-                            break;
-                        case 'op_for':
-                            //ret = ' for (' + this.compile(node.children[0], js) + '; ' + this.compile(node.children[1], js) + '; ' + this.compile(node.children[2], js) + ') {\n' + this.compile(node.children[3], js) + '\n}\n';
-                            ret = ' for (' + this.compile(node.children[0], js) +               // Assignment ends with ";"
-                                this.compile(node.children[1], js) + '; ' +         // Logical test comes without ";"
-                                this.compile(node.children[2], js).slice(0, -2) +   // Counting comes with ";" which has to be removed
-                                ') {\n' + this.compile(node.children[3], js) + '\n}\n';
-                            break;
-                        case 'op_proplst':
-                            if (node.children[0]) {
-                                ret = this.compile(node.children[0], js) + ', ';
-                            }
-
-                            ret += this.compile(node.children[1], js);
-                            break;
-                        case 'op_prop':
-                            // child 0: Identifier
-                            // child 1: Value
-                            ret = node.children[0] + ': ' + this.compile(node.children[1], js);
-                            break;
-                        case 'op_emptyobject':
-                            ret = js ? '{}' : '<< >>';
-                            break;
-                        case 'op_proplst_val':
-                            ret = this.compile(node.children[0], js);
-                            break;
-                        case 'op_array':
-                            list = [];
-                            for (i = 0; i < node.children[0].length; i++) {
-                                list.push(this.compile(node.children[0][i], js));
-                            }
-                            ret = '[' + list.join(', ') + ']';
-                            break;
-                        case 'op_extvalue':
-                            ret = this.compile(node.children[0], js) + '[' + this.compile(node.children[1], js) + ']';
-                            break;
-                        case 'op_return':
-                            ret = ' return ' + this.compile(node.children[0], js) + ';\n';
-                            break;
-                        case 'op_map':
-                            if (!node.children[1].isMath && node.children[1].type !== 'node_var') {
-                                this._error('compile: In a map only function calls and mathematical expressions are allowed.');
-                            }
-
-                            list = node.children[0];
-                            if (js) {
-                                ret = ' $jc$.makeMap(function (' + list.join(', ') + ') { return ' + this.compile(node.children[1], js) + '; })';
-                            } else {
-                                ret = 'map (' + list.join(', ') + ') -> ' + this.compile(node.children[1], js);
-                            }
-
-                            break;
-                        case 'op_function':
-                            list = node.children[0];
-                            scope = this.pushScope(list);
-                            if (js) {
-                                ret = this.functionCodeJS(node);
-                            } else {
-                                ret = ' function (' + list.join(', ') + ') ' + this.compile(node.children[1], js);
-                            }
-                            this.popScope();
-                            break;
-                        case 'op_execfunmath':
-                            console.log('op_execfunmath: TODO');
-                            ret = '-1';
-                            break;
-                        case 'op_execfun':
-                            // parse the properties only if given
-                            if (node.children[2]) {
-                                list = [];
-                                for (i = 0; i < node.children[2].length; i++) {
-                                    list.push(this.compile(node.children[2][i], js));
-                                }
-
-                                if (js) {
-                                    e = '$jc$.mergeAttributes(' + list.join(', ') + ')';
-                                } else {
-                                    e = list.join(', ');
-                                }
-                            }
-                            node.children[0].withProps = !!node.children[2];
-                            list = [];
-                            for (i = 0; i < node.children[1].length; i++) {
-                                list.push(this.compile(node.children[1][i], js));
-                            }
-                            ret = this.compile(node.children[0], js) + '(' + list.join(', ') + (node.children[2] && js ? ', ' + e : '') + ')' + (node.children[2] && !js ? e : '');
-                            if (js) {
-                                // Inserting a newline here allows simulataneously
-                                // - procedural calls like Q.moveTo(...); and
-                                // - function calls in expressions like log(x) + 1;
-                                // Problem: procedural calls will not be ended by a semicolon.
-                                ret += '\n';
-                            }
-
-                            // save us a function call when compiled to javascript
-                            if (js && node.children[0].value === '$') {
-                                ret = '$jc$.board.objects[' + this.compile(node.children[1][0], js) + ']';
-                            }
-                            break;
-                        case 'op_property':
-                            if (js && node.children[1] !== 'X' && node.children[1] !== 'Y') {
-                                ret = '$jc$.resolveProperty(' + this.compile(node.children[0], js) + ', \'' + node.children[1] + '\', true)';
-                            } else {
-                                ret = this.compile(node.children[0], js) + '.' + node.children[1];
-                            }
-                            break;
-                        case 'op_use':
-                            this._warn('Use of the \'use\' operator is deprecated.');
-                            if (js) {
-                                ret = '$jc$.use(\'';
-                            } else {
-                                ret = 'use(\'';
-                            }
-
-                            ret += node.children[0].toString() + '\');';
-                            break;
-                        case 'op_delete':
-                            this._warn('Use of the \'delete\' operator is deprecated. Please use the remove() function.');
-                            if (js) {
-                                ret = '$jc$.del(';
-                            } else {
-                                ret = 'remove(';
-                            }
-
-                            ret += this.compile(node.children[0], js) + ')';
-                            break;
-                        case 'op_eq':
-                            ret = '(' + this.compile(node.children[0], js) + ' === ' + this.compile(node.children[1], js) + ')';
-                            break;
-                        case 'op_neq':
-                            ret = '(' + this.compile(node.children[0], js) + ' !== ' + this.compile(node.children[1], js) + ')';
-                            break;
-                        case 'op_approx':
-                            ret = '(' + this.compile(node.children[0], js) + ' ~= ' + this.compile(node.children[1], js) + ')';
-                            break;
-                        case 'op_gt':
-                            if (js) {
-                                ret = '$jc$.gt(' + this.compile(node.children[0], js) + ', ' + this.compile(node.children[1], js) + ')';
-                            } else {
-                                ret = '(' + this.compile(node.children[0], js) + ' > ' + this.compile(node.children[1], js) + ')';
-                            }
-                            break;
-                        case 'op_lt':
-                            if (js) {
-                                ret = '$jc$.lt(' + this.compile(node.children[0], js) + ', ' + this.compile(node.children[1], js) + ')';
-                            } else {
-                                ret = '(' + this.compile(node.children[0], js) + ' < ' + this.compile(node.children[1], js) + ')';
-                            }
-                            break;
-                        case 'op_geq':
-                            if (js) {
-                                ret = '$jc$.geq(' + this.compile(node.children[0], js) + ', ' + this.compile(node.children[1], js) + ')';
-                            } else {
-                                ret = '(' + this.compile(node.children[0], js) + ' >= ' + this.compile(node.children[1], js) + ')';
-                            }
-                            break;
-                        case 'op_leq':
-                            if (js) {
-                                ret = '$jc$.leq(' + this.compile(node.children[0], js) + ', ' + this.compile(node.children[1], js) + ')';
-                            } else {
-                                ret = '(' + this.compile(node.children[0], js) + ' <= ' + this.compile(node.children[1], js) + ')';
-                            }
-                            break;
-                        case 'op_or':
-                            ret = '(' + this.compile(node.children[0], js) + ' || ' + this.compile(node.children[1], js) + ')';
-                            break;
-                        case 'op_and':
-                            ret = '(' + this.compile(node.children[0], js) + ' && ' + this.compile(node.children[1], js) + ')';
-                            break;
-                        case 'op_not':
-                            ret = '!(' + this.compile(node.children[0], js) + ')';
-                            break;
-                        case 'op_add':
-                            if (js) {
-                                ret = '$jc$.add(' + this.compile(node.children[0], js) + ', ' + this.compile(node.children[1], js) + ')';
-                            } else {
-                                ret = '(' + this.compile(node.children[0], js) + ' + ' + this.compile(node.children[1], js) + ')';
-                            }
-                            break;
-                        case 'op_sub':
-                            if (js) {
-                                ret = '$jc$.sub(' + this.compile(node.children[0], js) + ', ' + this.compile(node.children[1], js) + ')';
-                            } else {
-                                ret = '(' + this.compile(node.children[0], js) + ' - ' + this.compile(node.children[1], js) + ')';
-                            }
-                            break;
-                        case 'op_div':
-                            if (js) {
-                                ret = '$jc$.div(' + this.compile(node.children[0], js) + ', ' + this.compile(node.children[1], js) + ')';
-                            } else {
-                                ret = '(' + this.compile(node.children[0], js) + ' / ' + this.compile(node.children[1], js) + ')';
-                            }
-                            break;
-                        case 'op_mod':
-                            if (js) {
-                                ret = '$jc$.mod(' + this.compile(node.children[0], js) + ', ' + this.compile(node.children[1], js) + ', true)';
-                            } else {
-                                ret = '(' + this.compile(node.children[0], js) + ' % ' + this.compile(node.children[1], js) + ')';
-                            }
-                            break;
-                        case 'op_mul':
-                            if (js) {
-                                ret = '$jc$.mul(' + this.compile(node.children[0], js) + ', ' + this.compile(node.children[1], js) + ')';
-                            } else {
-                                ret = '(' + this.compile(node.children[0], js) + ' * ' + this.compile(node.children[1], js) + ')';
-                            }
-                            break;
-                        case 'op_exp':
-                            if (js) {
-                                ret = '$jc$.pow(' + this.compile(node.children[0], js) + ', ' + this.compile(node.children[1], js) + ')';
-                            } else {
-                                ret = '(' + this.compile(node.children[0], js) + '^' + this.compile(node.children[1], js) + ')';
-                            }
-                            break;
-                        case 'op_neg':
-                            if (js) {
-                                ret = '$jc$.neg(' + this.compile(node.children[0], js) + ')';
-                            } else {
-                                ret = '(-' + this.compile(node.children[0], js) + ')';
-                            }
-                            break;
-                    }
-                    break;
-
-                case 'node_var':
-                    if (js) {
-                        ret = this.getvarJS(node.value, false, node.withProps);
-                    } else {
-                        ret = node.value;
-                    }
-                    break;
-=======
         if (!Type.exists(js)) {
             js = false;
         }
@@ -3058,29 +1876,23 @@
                         break;
                 }
                 break;
->>>>>>> f94ed867
-
-                case 'node_const':
+
+            case 'node_var':
+                if (js) {
+                    ret = this.getvarJS(node.value, false, node.withProps);
+                } else {
                     ret = node.value;
-                    break;
-
-                case 'node_const_bool':
-                    ret = node.value;
-                    break;
-
-<<<<<<< HEAD
-                case 'node_str':
-                    ret = '\'' + node.value + '\'';
-                    break;
-            }
-
-            if (node.needsBrackets) {
-                if (js) {
-                    ret = '{\n' + ret + '\n}\n';
-                } else {
-                    ret = '<< ' + ret + ' >>';
                 }
-=======
+                break;
+
+            case 'node_const':
+                ret = node.value;
+                break;
+
+            case 'node_const_bool':
+                ret = node.value;
+                break;
+
             case 'node_str':
                 ret = '\'' + node.value + '\'';
                 break;
@@ -3091,30 +1903,9 @@
                 ret = '{\n' + ret + '\n}\n';
             } else {
                 ret = '<< ' + ret + ' >>';
->>>>>>> f94ed867
-            }
-        }
-
-<<<<<<< HEAD
-            return ret;
-        },
-
-        /**
-         * This is used as the global getName() function.
-         * @param {JXG.GeometryElement} obj
-         * @param {Boolean} useId
-         * @returns {String}
-         */
-        getName: function (obj, useId) {
-            var name = '';
-
-            if (Type.exists(obj) && Type.exists(obj.getName)) {
-                name = obj.getName();
-                if ((!Type.exists(name) || name === '') && !!useId) {
-                    name = obj.id;
-                }
-            } else if (!!useId) {
-=======
+            }
+        }
+
         return ret;
     },
 
@@ -3130,7 +1921,6 @@
         if (Type.exists(obj) && Type.exists(obj.getName)) {
             name = obj.getName();
             if ((!Type.exists(name) || name === '') && !!useId) {
->>>>>>> f94ed867
                 name = obj.id;
             }
         } else if (!!useId) {
@@ -3140,34 +1930,6 @@
         return name;
     },
 
-<<<<<<< HEAD
-            return obj.Area();
-        },
-
-        /**
-         * This is used as the global perimeter() function.
-         * @param {JXG.Circle|JXG.Polygon} obj
-         * @returns {Number}
-         */
-        perimeter: function (obj) {
-            if (!Type.exists(obj) || !Type.exists(obj.Perimeter)) {
-                this._error('Error: Can\'t calculate perimeter.');
-            }
-
-            return obj.Perimeter();
-        },
-
-        /**
-         * This is used as the global dist() function.
-         * @param {JXG.Point} p1
-         * @param {JXG.Point} p2
-         * @returns {Number}
-         */
-        dist: function (p1, p2) {
-            if (!Type.exists(p1) || !Type.exists(p1.Dist)) {
-                this._error('Error: Can\'t calculate distance.');
-            }
-=======
     /**
      * This is used as the global X() function.
      * @param {JXG.Point|JXG.Text} e
@@ -3176,7 +1938,6 @@
     X: function (e) {
         return e.X();
     },
->>>>>>> f94ed867
 
     /**
      * This is used as the global Y() function.
@@ -3402,195 +2163,6 @@
             this._error('Operation * not defined on operands ' + typeof a + ' and ' + typeof b);
         }
 
-<<<<<<< HEAD
-            return [];
-        },
-
-        /**
-         * Import modules into a JessieCode script.
-         * @param {String} module
-         */
-        importModule: function (module) {
-            return priv.modules[module.toLowerCase()];
-        },
-
-        /**
-         * Defines built in methods and constants.
-         * @returns {Object} BuiltIn control object
-         */
-        defineBuiltIn: function () {
-            var that = this,
-                builtIn = {
-                    PI: Math.PI,
-                    EULER: Math.E,
-                    D: that.DDD,
-                    X: that.X,
-                    Y: that.Y,
-                    V: that.V,
-                    L: that.L,
-
-                    acosh: Mat.acosh,
-                    acot: Mat.acot,
-                    asinh: Mat.asinh,
-                    binomial: Mat.binomial,
-                    cbrt: Mat.cbrt,
-                    cosh: Mat.cosh,
-                    cot: Mat.cot,
-                    deg: Geometry.trueAngle,
-                    A: that.area,
-                    area: that.area,
-                    perimeter: that.perimeter,
-                    dist: that.dist,
-                    R: that.radius,
-                    radius: that.radius,
-                    erf: Mat.erf,
-                    erfc: Mat.erfc,
-                    erfi: Mat.erfi,
-                    factorial: Mat.factorial,
-                    gcd: Mat.gcd,
-                    lb: Mat.log2,
-                    lcm: Mat.lcm,
-                    ld: Mat.log2,
-                    lg: Mat.log10,
-                    ln: Math.log,
-                    log: Mat.log,
-                    log10: Mat.log10,
-                    log2: Mat.log2,
-                    ndtr: Mat.ndtr,
-                    ndtri: Mat.ndtri,
-                    nthroot: Mat.nthroot,
-                    pow: Mat.pow,
-                    rad: Geometry.rad,
-                    ratpow: Mat.ratpow,
-                    trunc: Type.trunc,
-                    sinh: Mat.sinh,
-
-                    randint: that.randint,
-
-                    IfThen: that.ifthen,
-                    'import': that.importModule,
-                    'use': that.use,
-                    'remove': that.del,
-                    '$': that.getElementById,
-                    getName: that.getName,
-                    name: that.getName,
-                    '$board': that.board,
-                    '$log': that.log,
-                };
-
-            // special scopes for factorial, deg, and rad
-            builtIn.rad.sc = Geometry;
-            builtIn.deg.sc = Geometry;
-            builtIn.factorial.sc = Mat;
-
-            // set the javascript equivalent for the builtIns
-            // some of the anonymous functions should be replaced by global methods later on
-            // EULER and PI don't get a source attribute - they will be lost anyways and apparently
-            // some browser will throw an exception when a property is assigned to a primitive value.
-            builtIn.X.src = '$jc$.X';
-            builtIn.Y.src = '$jc$.Y';
-            builtIn.V.src = '$jc$.V';
-            builtIn.L.src = '$jc$.L';
-
-            builtIn.acosh.src = 'JXG.Math.acosh';
-            builtIn.acot.src = 'JXG.Math.acot';
-            builtIn.asinh.src = 'JXG.Math.asinh';
-            builtIn.binomial.src = 'JXG.Math.binomial';
-            builtIn.cbrt.src = 'JXG.Math.cbrt';
-            builtIn.cot.src = 'JXG.Math.cot';
-            builtIn.cosh.src = 'JXG.Math.cosh';
-            builtIn.deg.src = 'JXG.Math.Geometry.trueAngle';
-            builtIn.erf.src = 'JXG.Math.erf';
-            builtIn.erfc.src = 'JXG.Math.erfc';
-            builtIn.erfi.src = 'JXG.Math.erfi';
-            builtIn.A.src = '$jc$.area';
-            builtIn.area.src = '$jc$.area';
-            builtIn.perimeter.src = '$jc$.perimeter';
-            builtIn.dist.src = '$jc$.dist';
-            builtIn.R.src = '$jc$.radius';
-            builtIn.radius.src = '$jc$.radius';
-            builtIn.factorial.src = 'JXG.Math.factorial';
-            builtIn.gcd.src = 'JXG.Math.gcd';
-            builtIn.lb.src = 'JXG.Math.log2';
-            builtIn.lcm.src = 'JXG.Math.lcm';
-            builtIn.ld.src = 'JXG.Math.log2';
-            builtIn.lg.src = 'JXG.Math.log10';
-            builtIn.ln.src = 'Math.log';
-            builtIn.log.src = 'JXG.Math.log';
-            builtIn.log10.src = 'JXG.Math.log10';
-            builtIn.log2.src = 'JXG.Math.log2';
-            builtIn.ndtr.src = 'JXG.Math.ndtr';
-            builtIn.ndtri.src = 'JXG.Math.ndtri';
-            builtIn.nthroot.src = 'JXG.Math.nthroot';
-            builtIn.pow.src = 'JXG.Math.pow';
-            builtIn.rad.src = 'JXG.Math.Geometry.rad';
-            builtIn.ratpow.src = 'JXG.Math.ratpow';
-            builtIn.trunc.src = 'JXG.trunc';
-            builtIn.sinh.src = 'JXG.Math.sinh';
-
-            builtIn.randint.src = '$jc$.randint';
-
-            builtIn['import'].src = '$jc$.importModule';
-            builtIn.use.src = '$jc$.use';
-            builtIn.remove.src = '$jc$.del';
-            builtIn.IfThen.src = '$jc$.ifthen';
-            // usually unused, see node_op > op_execfun
-            builtIn.$.src = '(function (n) { return $jc$.board.select(n); })';
-            builtIn.getName.src = '$jc$.getName';
-            builtIn.name.src = '$jc$.getName';
-            if (builtIn.$board) {
-                builtIn.$board.src = '$jc$.board';
-            }
-            builtIn.$log.src = '$jc$.log';
-
-            return builtIn;
-        },
-
-        /**
-         * Returns information about the possible functions and constants.
-         * @returns {Object}
-         */
-        getPossibleOperands: function () {
-            var FORBIDDEN = ['E'],
-                jessiecode = this.defineBuiltIn(),
-                math = Math,
-                jc, ma, merge,
-                i, j, p, len, e,
-                funcs, funcsJC, consts, operands,
-                sort, pack;
-
-            sort = function (a, b) {
-                return a.toLowerCase().localeCompare(b.toLowerCase());
-            };
-
-            pack = function (name, origin) {
-                var that = null;
-
-                if (origin === 'jc') that = jessiecode[name];
-                else if (origin === 'Math') that = math[name];
-                else return;
-
-                if (FORBIDDEN.indexOf(name) >= 0) {
-                    return;
-                } else if (JXG.isFunction(that)) {
-                    return {
-                        name: name,
-                        type: 'function',
-                        numParams: that.length,
-                        origin: origin,
-                    };
-                } else if (JXG.isNumber(that)) {
-                    return {
-                        name: name,
-                        type: 'constant',
-                        value: that,
-                        origin: origin,
-                    };
-                } else if (that !== undefined) {
-                    console.error('undefined type', that);
-                }
-            };
-=======
         return res;
     },
 
@@ -3633,7 +2205,6 @@
     pow: function (a, b) {
         a = Type.evalSlider(a);
         b = Type.evalSlider(b);
->>>>>>> f94ed867
 
         if (Interval.isInterval(a) || Interval.isInterval(b)) {
             return Interval.pow(a, b);
@@ -3641,22 +2212,6 @@
         return Mat.pow(a, b);
     },
 
-<<<<<<< HEAD
-            while (i < jc.length || j < ma.length) {
-                if (jc[i] === ma[j]) {
-                    p = pack(ma[j], 'Math');
-                    if (JXG.exists(p)) merge.push(p);
-                    i++;
-                    j++;
-                } else if (!JXG.exists(ma[j]) || jc[i].toLowerCase().localeCompare(ma[j].toLowerCase()) < 0) {
-                    p = pack(jc[i], 'jc');
-                    if (JXG.exists(p)) merge.push(p);
-                    i++;
-                } else {
-                    p = pack(ma[j], 'Math');
-                    if (JXG.exists(p)) merge.push(p);
-                    j++;
-=======
     lt: function (a, b) {
         if (Interval.isInterval(a) || Interval.isInterval(b)) {
             return Interval.lt(a, b);
@@ -3733,7 +2288,6 @@
                     ref = JXG.boards[b];
                     found = true;
                     break;
->>>>>>> f94ed867
                 }
             }
         } else {
@@ -3741,26 +2295,6 @@
             found = true;
         }
 
-<<<<<<< HEAD
-            funcs = [];
-            funcsJC = [];
-            consts = [];
-            operands = {};
-            len = merge.length;
-            for (i = 0; i < len; i++) {
-                e = merge[i];
-                switch (e.type) {
-                    case 'function':
-                        funcs.push(e.name);
-                        if (e.origin === 'jc')
-                            funcsJC.push(e.name);
-                        break;
-                    case 'constant':
-                        consts.push(e.name);
-                        break;
-                }
-                operands[e.name] = e;
-=======
         if (found) {
             this.board = ref;
             this.builtIn.$board = ref;
@@ -3793,7 +2327,6 @@
                 if (s.locals.hasOwnProperty(i) && s.locals[i] === v) {
                     return [i, s];
                 }
->>>>>>> f94ed867
             }
 
             s = s.previous;
@@ -4025,12 +2558,8 @@
                     consts.push(e.name);
                     break;
             }
-<<<<<<< HEAD
-        },
-=======
             operands[e.name] = e;
         }
->>>>>>> f94ed867
 
         return {
             all: operands,
